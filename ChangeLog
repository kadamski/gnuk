<<<<<<< HEAD
2013-10-08  Niibe Yutaka  <gniibe@fsij.org>

	* src/openpgp.c (modify_binary): Allow odd size of certificate.
=======
2013-07-19  Niibe Yutaka  <gniibe@fsij.org>

	* src/openpgp-do.c (gpg_do_write_prvkey, gpg_do_keygen): Fix
	allocated memory handling.  Clean up before free.
	* src/call-rsa.c (modulus_calc, rsa_genkey, modulus_free): Fix
	removing const.  Clean up before free.
>>>>>>> 313464f9

2013-03-15  Niibe Yutaka  <gniibe@fsij.org>

	* Version 1.0.4.
	* src/usb_desc.c (gnukStringSerial): Updated.

	* regnual/regnual.ld (.bss): Put at RAM1.  This makes reGNUal can
	be loaded on the lower address.

	* regnual/sys.c (entry): Don't change SP.  Put alignment.

	* regnual/regnual.c (usb_cb_get_descriptor): Fix adding break.

2013-03-14  Niibe Yutaka  <gniibe@fsij.org>

	* Version 1.0.3.
	* src/usb_desc.c (gnukStringSerial): Updated.

	* tool/stlinkv2.py (stlinkv2.start): Call write_debug_reg to run
	the core again.

2013-03-13  Niibe Yutaka  <gniibe@fsij.org>

	* ChibiOS_2.0.8/os/ports/GCC/ARMCMx/cmsis/core_cm3.c (__STREXB)
	(__STREXH, __STREXW): Specify R2 to avoid %0 and %2 will be same
	register.  This is for newer GNU binutils (>= 2.22).

2013-03-12  Niibe Yutaka  <gniibe@fsij.org>

	* tool/stlinkv2.py (stlinkv2.exit_from_debug_swd)
	(stlinkv2.exit_from_debug_swim): New.
	(stlinkv2.start): Call exit_from_debug_swd or
	exit_from_debug_swim.

2013-03-09  Niibe Yutaka  <gniibe@fsij.org>

	* src/main.c (calculate_regnual_entry_address): New.
	(main): Use calculate_regnual_entry_address for entry point.

2013-03-08  Niibe Yutaka  <gniibe@fsij.org>

	Relocatable reGNUal.

	* regnual/regnual.ld (MEMORY): 0x1400 was the value of Gnuk 1.0.1.
	Keep this value.
	(.text): Include .text.entry next to the .vectors.
	(.got): New.

	* regnual/sys.c (entry): Now, it's at .text.entry section.
	Do relocations.
	Don't use absolute values which causes relocations, but
	access at GOT.

	* regnual/Makefile (CFLAGS): Add -fpie.

2013-03-07  Niibe Yutaka  <gniibe@fsij.org>

	* src/usb_stm32f103.c (handle_setup0): Fix selecting handler.

	Follow the USB stack change.

	* regnual/regnual.c (usb_cb_device_reset): Rename from
	regnual_device_reset.
	(mem): Change type to uint32_t.
	(mem_info): Removed.
	(fetch): Avoid pointer punning.
	(usb_cb_ctrl_write_finish): Rename from regnual_ctrl_write_finish.
	(usb_cb_setup): Rename from regnual_setup.
	(usb_cb_get_descriptor): Rename from regnual_get_descriptor.
	(usb_cb_handle_event): Rename regnual_usb_event.
	(usb_cb_interface): Rename regnual_interface.
	(Device_Method): Remove.
	(usb_cb_get_descriptor): Not use struct Descriptor.

2013-03-06  Niibe Yutaka  <gniibe@fsij.org>

	USB stack implementation improvement.

	* src/usb_lld.c (Device_Method, method_p): Remove.
	(usb_interrupt_handler): Call usb_cb_device_reset.
	(std_get_descriptor): Call usb_cb_get_descriptor.
	(std_set_configuration): Call usb_cb_handle_event.
	(std_get_status, std_get_interface, std_set_interface): Call
	usb_cb_interface.
	(handle_setup0): Call usb_cb_setup.
	(handle_in0): Call usb_cb_handle_event and
	usb_cb_ctrl_write_finish.
	(request_handler): Remove.
	(handle_setup0): Call std_* directly, not indirectly by
	request_handler.
	(ep_intr_handler_IN, ep_intr_handler_OUT): Remove.
	(usb_handle_transfer): Call EP*_Callback directly, not indirectly
	by ep_intr_handler_IN, ep_intr_handler_OUT.

	* src/usb_lld.h (struct usb_device_method, Device_Method): Remove.
	(usb_cb_device_reset, usb_cb_ctrl_write_finish)
	(usb_cb_setup, usb_cb_get_descriptor, usb_cb_handle_event)
	(usb_cb_interface): Define callbacks.
	(usb_initial_feature): New.
	(struct Descriptor): Move to ...
	* src/usb_desc.c: ... here.
	(usb_initial_feature): New.
	(usb_cb_get_descriptor): Rename from gnuk_get_descriptor and move
	from usb_ctrl.c.

	* src/usb_ctrl.c (usb_cb_device_reset): Rename from
	gnuk_device_reset.
	(usb_cb_setup): Rename from gnuk_setup.
	(usb_cb_ctrl_write_finish): Rename from gnuk_ctrl_write_finish.
	(usb_cb_event): Rename from gnuk_usb_event.
	(usb_cb_interface): Rename from gnuk_interface.
	(Device_Method): Remove.

	* src/main.c (main): Use usb_initial_feature.

2013-02-27  Niibe Yutaka  <gniibe@fsij.org>

	* src/usb-icc.c (set_sw1sw2): Arguments are C and CHUNK_LEN.
	Fix reporting remaining bytes.
	(icc_send_data_block_gr): Follow the arguments change of
	set_sw1sw2.

2013-02-25  Niibe Yutaka  <gniibe@fsij.org>

	* src/configure: Correct typo in help text.

	* src/gnuk.h (struct key_data_internal): Use uint32_t.
	* src/openpgp-do.c (do_openpgpcard_aid): Fix calculation of VID.
	(compute_key_data_checksum): Don't use type-punning pointer.
	(gpg_do_write_prvkey): Use coercing to char *.

2013-02-22  Niibe Yutaka  <gniibe@fsij.org>

	* src/openpgp-do.c (GPG_DO_DISCRETIONARY, cmp_discretionary): New.
	(cmp_app_data): Change to factor out GPG_DO_DISCRETIONARY.
	(gpg_do_table): Add GPG_DO_DISCRETIONARY.

2013-02-15  Niibe Yutaka  <gniibe@fsij.org>

	* Version 1.0.2.
	* src/usb_desc.c (gnukStringSerial): Updated.

2013-02-14  Niibe Yutaka  <gniibe@fsij.org>

	* test/features/002_get_data_static.feature: Value of extended
	capabilities changed.
	* test/features/402_get_data_static.feature: Ditto.
	* test/features/802_get_data_static.feature: Ditto.

	* src/openpgp.c (cmd_write_binary): Move erasing page of update
	keys to...
	(modify_binary): ...here.

	* src/flash.c (flash_write_binary): Handle removal of update keys.

2013-02-13  Niibe Yutaka  <gniibe@fsij.org>

	* src/openpgp.c (cmd_get_challenge): Handle Le field.

	* src/openpgp-do.c (extended_capabilities): Fix for GET CHALLENGE.

	* src/gnuk.h (CHALLENGE_LEN): Moved here (was: openpgp.c).

	* tool/gnuk_token.py (iso7816_compose): Add Le field.

2013-01-30  Niibe Yutaka  <gniibe@fsij.org>

	* src/openpgp.c (cmd_external_authenticate): Fix off-by-one error.

	* tool/gnuk_token.py (gnuk_token.cmd_external_authenticate): Add
	KEYNO to the arguments.

	* tool/upgrade_by_passwd.py (main): Explicitly say it's KEYNO.

2013-01-28  Niibe Yutaka  <gniibe@fsij.org>

	* src/openpgp-do.c (gpg_pw_get_retry_counter): New.
	* src/openpgp.c (cmd_verify): Implement VERIFY with empty data.

2013-01-22  Niibe Yutaka  <gniibe@fsij.org>

	* tool/pinpadtest.py (Card.cmd_vega_alpha_disable_empty_verify):
	New.
	(main): call cmd_vega_alpha_disable_empty_verify if it's
	COVADIS_VEGA_ALPHA.

2013-01-21  Niibe Yutaka  <gniibe@fsij.org>

	* tool/pageant_proxy_to_gpg.py: New.
	* tool/sexp.py: New.

2013-01-20  Niibe Yutaka  <gniibe@fsij.org>

	* tool/gpg_agent.py: New.

2013-01-11  Niibe Yutaka  <gniibe@fsij.org>

	* tool/pinpadtest.py: Add fixed length input.

2012-12-25  Niibe Yutaka  <gniibe@fsij.org>

	* tool/rsa.py: New.

	* tool/rsa_example.key: New.  Example RSA key information.

	* tool/upgrade_by_passwd.py: New.

2012-12-19  Niibe Yutaka  <gniibe@fsij.org>

	* src/Makefile.in (USE_OPT): -O3 and -Os (was: -O2).

	* tool/gnuk_token.py (gnuk_token.stop_gnuk, gnuk_token.mem_info)
	(gnuk_token.download, gnuk_token.execute)
	(gnuk_token.cmd_get_challenge)
	(gnuk_token.cmd_external_authenticate): New.
	(gnuk_devices_by_vidpid): New.
	(regnual): New.

2012-12-18  Niibe Yutaka  <gniibe@fsij.org>

	* test/gnuk.py: Remove.

	* test/features/steps.py: Use tool/gnuk_token.py.

	* tool/gnuk_put_binary_libusb.py: Use gnuk_token.py.
	(main): Follow the API change.

	* tool/gnuk_token.py (list_to_string): New.
	(gnuk_token.get_string, gnuk_token.increment_seq)
	(gnuk_token.reset_device, gnuk_token.release_gnuk): New.
	(gnuk_token.icc_power_on): Set self.atr and it's now string.
	(gnuk_token.icc_send_cmd): Handle time extension.
	(gnuk_token.cmd_get_response): Return string (was: list).
	(gnuk_token.cmd_get_data): Return "" when success.
	(gnuk_token.cmd_change_reference_data, gnuk_token.cmd_put_data)
	(gnuk_token.cmd_put_data_odd)
	(gnuk_token.cmd_reset_retry_counter, gnuk_token.cmd_pso)
	(gnuk_token.cmd_pso_longdata)
	(gnuk_token.cmd_internal_authenticate, gnuk_token.cmd_genkey)
	(gnuk_token.cmd_get_public_key): New.
	(compare): New.
	(get_gnuk_device): New.

2012-12-14  Niibe Yutaka  <gniibe@fsij.org>

	* src/openpgp.c (cmd_change_password): Check password length
	for admin less mode.

2012-12-13  Niibe Yutaka  <gniibe@fsij.org>

	* src/openpgp-do.c (gpg_do_put_data): Add GPG_SUCCESS for
	completeness (it worked because of lower layer goodness).

2012-12-12  Niibe Yutaka  <gniibe@fsij.org>

	* tool/gnuk_token.py: Add module imports.

	* tool/gnuk_remove_keys.py (main): Fix data object number
	for KGTIME_SIG, KGTIME_DEC and KGTIME_AUT.

	* tool/gnuk_remove_keys_libusb.py (main): Likewise.

2012-12-05  Niibe Yutaka  <gniibe@fsij.org>

	* tool/gnuk_remove_keys_libusb.py: New.
	* tool/gnuk_token.py: New.

2012-11-07  Niibe Yutaka  <gniibe@fsij.org>

	* src/usb-icc.c (icc_send_data_block_internal): New.
	(icc_send_data_block_time_extension): New.
	(icc_handle_timeout): Use icc_send_data_block_time_extension.
	(icc_send_data_block): Only one argument.
	(USBthread): Follow the change.

2012-11-01  Niibe Yutaka  <gniibe@fsij.org>

	* tool/gnuk_upgrade.py (main): New option '-k' to specify keygrip
	for non-smartcard key.
	(gpg_sign): Support non-smartcard key.

2012-10-31  Niibe Yutaka  <gniibe@fsij.org>

	* tool/get_raw_public_key.py: New.

2012-10-26  Niibe Yutaka  <gniibe@fsij.org>

	* GNUK_USB_DEVICE_ID (Product_STRING): It's considered better not
	to include vendor name.  Change the name to "Gnuk Token" (was:
	FSIJ USB Token).

2012-10-13  Niibe Yutaka  <gniibe@fsij.org>

	* boards/STBEE_MINI/board.c [!DFU_SUPPORT] (hwinit1): Don't run
	when "user switch" is pushed.  This is for JTAG/SWD debugger.

2012-09-25  Niibe Yutaka  <gniibe@fsij.org>

	* tool/stlinkv2.py (main): Print out option bytes value.
	Call reset_sys before blank_check.

2012-09-18  Niibe Yutaka  <gniibe@fsij.org>

	* tool/stlinkv2.py (stlinkv2.option_bytes_erase)
	(stlinkv2.flash_erase_all, stlinkv2.flash_erase_page): : Fix
	OperationFailure (was OperationError).
	(main): Call option_bytes_erase if it's not 0xff.

2012-09-12  Niibe Yutaka  <gniibe@fsij.org>

	* src/sha256.c: Include <stdint.h>.

	* src/sha256.h (SHA256_DIGEST_SIZE, SHA256_BLOCK_SIZE): Move
	from sha256.c.

2012-08-29  Niibe Yutaka  <gniibe@fsij.org>

	* tool/hub_ctrl.py (__main__): Fix to busnum (was: bunum).
	Thanks to Henry Hu.

2012-08-03  Niibe Yutaka  <gniibe@fsij.org>

	* Version 1.0.1.
	* src/usb_desc.c (gnukStringSerial): Updated.
	* src/main.c (ID_OFFSET): Fix.

2012-08-02  Niibe Yutaka  <gniibe@fsij.org>

	* test/gnuk.py (gnuk_token.get_string): New.
	* test/features/991_version_string.feature: New.

2012-07-21  Niibe Yutaka  <gniibe@fsij.org>

	* Version 1.0.
	* src/usb_desc.c (gnukStringSerial): Updated.

	Documentation by Sphinx.
	* doc/Makefile: New.
	* doc/note: Old notes are moved here.

2012-07-20  Niibe Yutaka  <gniibe@fsij.org>

	* test/features/002_get_data_static.feature: Support CERTDO enabled
	Gnuk for the test of extended capabilities.
	* test/features/802_get_data_static.feature: Ditto.
	* test/features/402_get_data_static.feature: Ditto.

2012-07-10  Niibe Yutaka  <gniibe@fsij.org>

	* test/features/*: Add test cases for PW1/PW3 of factory settings.

	* test/features/202_keygen.feature: Add PSO signature test after
	keygen.
	* test/features/602_keygen.feature: Ditto.

	Bug fix.
	* src/openpgp-do.c (gpg_do_write_prvkey): Don't call ac_reset_*
	here.
	(proc_key_import): But call ac_reset_* here.
	(gpg_do_keygen): Load private key for signing.

	* tool/stlinkv2.py (stlinkv2.usb_disconnect): New.

2012-07-09  Niibe Yutaka  <gniibe@fsij.org>

	* src/openpgp.c (cmd_pso): For decryption, return error sooner for
	invalid data.

	* tool/stlinkv2.py (stlinkv2.setup_gpio): Fix GPIOB_CRL.

	* test/rsa_keys.py (integer_to_bytes_256): Rename from
	integer_to_bytes and it should be exactly 256-byte long.

2012-07-06  Niibe Yutaka  <gniibe@fsij.org>

	* Version 0.21.
	* src/usb_desc.c (gnukStringSerial): Updated.

	* boards/FST_01/board.h (VAL_GPIOACRL): Change for SPI flash.
	* tool/stlinkv2.py (stlinkv2.setup_gpio): Likewise.
	(stlinkv2.spi_flash_init, stlinkv2.spi_flash_select)
	(stlinkv2.spi_flash_sendbyte, stlinkv2.spi_flash_read_id): New.
	(main): Add SPI flash ROM id check.

2012-07-05  Niibe Yutaka  <gniibe@fsij.org>

	* src/call-rsa.c (rsa_sign, rsa_decrypt): Don't need to setup N.

	* polarssl-0.14.0/library/rsa.c (rsa_check_pubkey)
	(rsa_check_privkey): Ifdef-out.

	More tests.
	* test/*: Add tests for admin-less mode.
	* test/features/990_reset_passphrase.feature: This is now for
	admin-less mode.
	* test/features/970_key_removal.feature: Ditto.

	* src/openpgp.c (cmd_change_password): Call ac_reset_admin when
	admin-less mode.
	(cmd_reset_user_password): Likewise.

	* src/ac.c (ac_reset_admin, ac_fini): Clear ADMIN_AUTHORIZED.

	Bug fix.
	* src/ac.c (verify_admin): Call s2k with ADMIN_AUTHORIZED.

2012-07-04  Niibe Yutaka  <gniibe@fsij.org>

	Bug fixes.
	* src/ac.c (verify_admin_0): Compare PW_LEN and BUF_LEN.

	* src/openpgp-do.c (gpg_do_chks_prvkey): Set do_ptr to NULL before
	calling flash_do_write (which might cause GC).
	(gpg_do_put_data, gpg_do_write_simple): Likewise.

	* src/openpgp.c (cmd_reset_user_password): Write to
	DO_KEYSTRING_PW1.

2012-07-03  Niibe Yutaka  <gniibe@fsij.org>

	* test/features/040_passphrase_change.feature: New.
	* test/features/203_passphrase_change.feature: New.
	* test/features/210_compute_signature.feature: Rename (was:
	203_compute_signature.feature)
	* test/features/211_decryption.feature: Rename (was:
	204_decryption.feature)

2012-07-02  Niibe Yutaka  <gniibe@fsij.org>

	* tool/stlinkv2.py (stlinkv2.__init__): Don't call setAltInterface.

2012-06-30  Niibe Yutaka  <gniibe@fsij.org>

	* src/openpgp.c (s2k): New.
	(resetcode_s2k): Remove.
	(cmd_reset_user_password, cmd_change_password): Use s2k (was:
	sha256 directly or resetcode_s2k).
	* src/openpgp-do.c (proc_resetting_code, gpg_do_write_prvkey):
	Likewise.
	* src/ac.c (verify_user_0, verify_admin): Likewise.

2012-06-29  Niibe Yutaka  <gniibe@fsij.org>

	* regnual/Makefile: Don't copy usb_lld.c.

2012-06-28  Niibe Yutaka  <gniibe@fsij.org>

	* test/features/204_decryption.feature: New.
	* test/features/203_compute_signature.feature: New.
	* test/features/202_keygen.feature: New.
	* test/features/201_setup_passphrase.feature: New.
	* test/features/200_key_removal.feature: New.

	* test/rsa_keys.py (verify_signature): New.
	(encrypt_with_pubkey): New.

	* test/gnuk.py (gnuk_token): New method: increment_seq.
	(gnuk_token.icc_send_cmd): Handle timeout.
	(gnuk_token.cmd_genkey): New.
	(gnuk_token.cmd_get_public_key): New.

2012-06-27  Niibe Yutaka  <gniibe@fsij.org>

	* test/features/101_decryption.feature: New.
	* test/features/100_compute_signature.feature: New.

	* src/openpgp-do.c (gpg_do_chks_prvkey): Call flash_do_release before
	flash_do_write.
	(gpg_do_write_prvkey): Bug fix when GC occurs.

	* src/openpgp.c (cmd_change_password): Support resetting to
	factory setting of PW3.

	* src/openpgp-do.c (gpg_do_write_prvkey): Don't reset signagure
	counter here.
	(proc_key_import): But reset here.
	Call ac_reset_* when key is imported.

2012-06-26  Niibe Yutaka  <gniibe@fsij.org>

	* test: New.

2012-06-25  Niibe Yutaka  <gniibe@fsij.org>

	* tool/usb_strings.py: New.

2012-06-22  Niibe Yutaka  <gniibe@fsij.org>

	* tool/stlinkv2.py (stlinkv2.blank_check): Add blank check of
	Flash ROM.

2012-06-21  Niibe Yutaka  <gniibe@fsij.org>

	* tool/asm-thumb/blank_check.S: New.

2012-06-20  Niibe Yutaka  <gniibe@fsij.org>

	ST-Link/V2 flash ROM writer.
	* tool/stlinkv2.py: New.
	* tool/asm-thumb/opt_bytes_write.S: New.
	* tool/asm-thumb/flash_write.S: New.

2012-06-19  Niibe Yutaka  <gniibe@fsij.org>

	* Version 0.20.

	* src/usb_desc.c (gnukStringSerial): Updated.

2012-06-18  Niibe Yutaka  <gniibe@fsij.org>

	LED display output change.
	* src/main.c (MAIN_TIMEOUT_INTERVAL): New.
	(LED_TIMEOUT_INTERVAL, etc.): New values.
	(main_mode, display_interaction): Remove.
	(led_inverted, emit_led): New.
	(display_status_code): Use emit_led.
	(led_blink): Use LED_* for SPEC.
	(main, fatal): New LED display output.
	* src/gnuk.h (LED_ONESHOT, LED_TWOSHOTS, LED_SHOW_STATUS)
	(LED_START_COMMAND, LED_FINISH_COMMAND, LED_FATAL): New semantics.
	(main_thread): Remove.
	* src/openpgp-do.c (gpg_do_keygen): Don't touch LED here.
	* src/openpgp.c (get_pinpad_input): Call led_blink.
	(cmd_pso, cmd_internal_authenticate): Don't touch LED here.
	(GPGthread): Call led_blink.
	* src/pin-cir.c (pinpad_getline): Change arg of led_blink.
	* src/pin-dnd.c (pinpad_getline): Ditto.
	* src/usb-icc.c (icc_handle_timeout): Ditto.
	(icc_send_status): Call led_blink.
	* src/usb_ctrl.c (gnuk_usb_event): Don't touch LED here.

2012-06-16  Niibe Yutaka  <gniibe@fsij.org>

	Use SHA256 format for "external authenticate".
	* tool/gnuk_upgrade.py (gpg_sign): SHA256 sign by "SCD PKAUTH".
	(main): Not specify keygrip, but always use key for authentication.
	* src/call-rsa.c (rsa_verify): It is SHA256 format (was: SHA1).
	* src/openpgp.c (cmd_get_challenge): Don't add chip-id prefix.
	(cmd_external_authenticate): Likewise.

2012-06-15  Niibe Yutaka  <gniibe@fsij.org>

	* src/random.c (random_bytes_free): Clear out random bytes.

	More protection improvements.
	* src/random.c (RANDOM_BYTES_LENGTH): It's 32 now (was: 16).
	* src/gnuk.h (struct key_data_internal): Remove check, random,
	magic.  Add checksum.
	(struct prvkey_data): Remove crm_encrypted.  Add iv and
	checksum_encrypted.
	* src/openpgp-do.c (encrypt, decrypt): Add IV argument.
	(encrypt_dek, decrypt_dek): New.  It's in ECB mode.
	(compute_key_data_checksum): New.
	(gpg_do_load_prvkey): Handle initial vector and checksum.
	Use decrypt_dek to decrypt DEK.  Clear DEK after use.
	(calc_check32):Remove.
	(gpg_do_write_prvkey): Use encrypt_dek to encrypt DEK.
	(gpg_do_chks_prvkey): Likewise.

	* polarssl-0.14.0/include/polarssl/aes.h (aes_crypt_cbc)
	* polarssl-0.14.0/library/aes.c (aes_crypt_cbc): ifdef-out.

	* src/configure (--enable-pinpad): Deprecate DND.

2012-06-14  Niibe Yutaka  <gniibe@fsij.org>

	Protection improvement.
	* src/openpgp.c (resetcode_s2k): New.
	(cmd_reset_user_password): Use resetcode_s2k.
	* src/openpgp-do.c (proc_resetting_code): Likewise.

	* src/sha256.c (sha256_finish): Clear out CTX at the end.

	* src/call-rsa.c (rsa_sign, rsa_decrypt, rsa_verify): Use
	mpi_lset (was: mpi_read_string).
	* polarssl-0.14.0/library/bignum.c (mpi_get_digit)
	(mpi_read_string): ifdef-out.

	KDF is now SHA-256 (was: SHA1).
	* src/sha256.c: New file.  Based on the implementation by Dr Brian
	Gladman.
	* src/openpgp.c (cmd_change_password, cmd_reset_user_password):
	Use sha256.
	* src/openpgp-do.c (proc_resetting_code, gpg_do_write_prvkey): Likewise.
	* src/ac.c (verify_user_0, calc_md, verify_admin): Likewise.
	* src/crypt.mk (CRYPTSRC): Add sha256.c, removing sha1.c.
	* src/gnuk.h (KEYSTRING_MD_SIZE): It's 32 for SHA-256.

2012-06-13  Niibe Yutaka  <gniibe@fsij.org>

	Bug fixes.
	* src/main.c (display_interaction): Assign to main_mode.
	* src/openpgp.c (cmd_change_password): Bug fix for admin less mode
	to admin full mode.  Variable who_old should be admin_authorized.

	Key generation is configure option.
	* src/configure (keygen): Add --enable-keygen option.
	* src/Makefile.in (UDEFS): Add definition of KEYGEN_SUPPORT.
	* src/call-rsa.c [KEYGEN_SUPPORT] (rsa_genkey): Conditionalize.
	* src/random.c [KEYGEN_SUPPORT] (random_byte): Ditto.
	* src/openpgp.c [KEYGEN_SUPPORT] (cmd_pgp_gakp): Ditto.
	* src/openpgp-do.c [KEYGEN_SUPPORT] (gpg_do_keygen): Ditto.
	* polarssl-0.14.0/include/polarssl/config.h: Ditto.
	* polarssl-0.14.0/library/bignum.c [POLARSSL_GENPRIME]
	(mpi_inv_mod): Unconditionalize.

2012-06-08  Niibe Yutaka  <gniibe@fsij.org>

	* polarssl-0.14.0/library/bignum.c (mpi_cmp_mpi): Bug fix.
	Though it doesn't matter for Gnuk usage.

	Emit LED light while computation (or asking user input).
	* src/usb-icc.c (icc_handle_timeout): Call led_blink.
	* src/openpgp.c (cmd_pso, cmd_internal_authenticate): Call
	LED_WAIT_MODE, LED_STATUS_MODE to show "it's under computation".
	* src/openpgp-do.c (gpg_do_keygen): Ditto.
	* src/gnuk.h (LED_WAIT_MODE): Rename (was: LED_INPUT_MODE).
	* src/main.c (display_interaction): Change the behavior of LED,
	now, it's mostly ON (was: mostly OFF).

2012-06-07  Niibe Yutaka  <gniibe@fsij.org>

	* src/openpgp.c (cmd_internal_authenticate): Add check for input
	length.

	Implement key generation.
	* src/openpgp.c (cmd_pgp_gakp): Call gpg_do_keygen.
	* src/openpgp-do.c (proc_key_import): Call with modulus = NULL.
	(gpg_do_keygen): New function.
	(gpg_reset_digital_signature_counter): New function.
	(gpg_do_write_prvkey): New argument MODULUS.  Call
	gpg_reset_digital_signature_counter.
	* src/call-rsa.c (rsa_genkey): New function.
	* src/random.c (random_byte): New function.

	PolarSSL modification.
	* polarssl-0.14.0/library/rsa.c (rsa_gen_key): Don't set D, DP,
	DQ, and QP.  It's only for key generation.
	* polarssl-0.14.0/library/rsa.c (rsa_gen_key, rsa_pkcs1_encrypt):
	Change f_rng function return type.
	* polarssl-0.14.0/include/polarssl/rsa.h: Likewise.
	* polarssl-0.14.0/library/bignum.c (mpi_is_prime, mpi_gen_prime):
	Change f_rng function return type.
	* polarssl-0.14.0/include/polarssl/bignum.h: Likewise.

2012-06-06  Niibe Yutaka  <gniibe@fsij.org>

	* Version 0.19.

	* src/usb_desc.c (gnukStringSerial): Updated.

	* regnual/regnual.c (fetch): Better implementation.

2012-06-05  Niibe Yutaka  <gniibe@fsij.org>

	Firmware update key handling.
	* tool/gnuk_put_binary.py (GnukToken.cmd_get_response): Handle
	larger data such as card holder certificate.
	(GnukToken.cmd_write_binary): Bug fix for cert do write.
	(GnukToken.cmd_read_binary): New.
	(main): Support firmware update key.

	Take advantage of the Thumb-2 "rbit" instruction.
	* regnual/regnual.c (fetch): Reverse bits.
	* src/usb_ctrl.c (rbit): New.  Deleted reverse32.
	(download_check_crc32): Use rbit.
	* tool/gnuk_upgrade.py (crc32): Just use binascii.crc32.
	(crctab): Remove.

2012-06-04  Niibe Yutaka  <gniibe@fsij.org>

	Card holder certificate data object bug fixes.
	* tool/gnuk_put_binary_libusb.py (gnuk_token.cmd_get_response):
	Handle larger data such as card holder certificate.
	* src/flash.c (flash_write_binary): Bug fix.  Call
	flash_check_blank with p + offset.
	* src/gnuk.h (FLASH_CH_CERTIFICATE_SIZE): Define here (was: flash.c).

	Implement CRC32 check for firmware update.
	* src/usb_ctrl.c (download_check_crc32): New.
	* regnual/regnual.c (calc_crc32): New.
	(regnual_ctrl_write_finish): Call calc_crc32.
	* tool/gnuk_upgrade.py (crc32): New.
	(regnual.download): Check crc32code.

	* regnual/regnual.c (regnual_ctrl_write_finish): Bug fix.

2012-06-01  Niibe Yutaka  <gniibe@fsij.org>

	Support firmware update with public key authentication.
	* tool/gnuk_upgrade.py (gpg_sign): New.
	* tool/gnuk_put_binary_libusb.py (main): Support firmware update
	key registration.

	Update of reGNUal.
	* regnual/regnual.c (main): Follow the change of usb_lld_init.
	(regnual_config_desc): Include interface descriptor.
	(usb-strings.c.inc): Change the file name.
	* regnual/Makefile (regnual.o): Depend on sys.h.
	* src/configure (usb-strings.c.inc): ifdef-out
	gnuk_revision_detail and gnuk_config_options (for reGNUal).
	* src/usb_desc.c (USB_STRINGS_FOR_GNUK): Define.

	USB bug fixes.
	* src/usb_ctrl.c (gnuk_usb_event): Bug fix for handling
	USB_EVENT_CONFIG.  Do nothing when current_conf == value.
	* src/usb_lld.c (std_clear_feature): Bug fix.  Always clear DTOG.
	(usb_lld_init): New argument for FEATURE.

2012-05-31  Niibe Yutaka  <gniibe@fsij.org>

	* polarssl-0.14.0/library/rsa.c (rsa_pkcs1_verify): BUF size is
	256 (was: 1024).
	* src/call-rsa.c (rsa_verify): It's SIG_RSA_SHA1.
	* src/openpgp.c (cmd_external_authenticate): Follow the change of
	rsa_verify.

	Support "firmware update" keys.
	* src/flash.c (flash_write_binary): Support update keys.
	* src/gnuk.h (FILEID_UPDATE_KEY_0, FILEID_UPDATE_KEY_1)
	(FILEID_UPDATE_KEY_2,FILEID_UPDATE_KEY_3): New.
	* src/gnuk.ld.in (_updatekey_store): New.
	* src/openpgp.c (FILE_EF_UPDATE_KEY_0, FILE_EF_UPDATE_KEY_1)
	(FILE_EF_UPDATE_KEY_2, FILE_EF_UPDATE_KEY_3): New.
	(gpg_get_firmware_update_key): New.
	(cmd_read_binary): Support update keys and certificate.
	(modify_binary): New.
	(cmd_update_binary, cmd_write_binary): Use modify_binary.
	(cmd_external_authenticate): Support up to four keys.

	Version string of system service is now USB string.
	* src/sys.h (unique_device_id): Define here, not as system
	service.
	* src/sys.c (sys_version): Version string for system service.
	* src/usb_desc.c (String_Descriptors): Add sys_version.
	* src/usb_conf.h (NUM_STRING_DESC): 7 (was: 6).
	* src/gnuk.ld.in (.sys.version): New section.

2012-05-30  Niibe Yutaka  <gniibe@fsij.org>

	* src/openpgp.c (CHALLENGE_LEN): New.
	(cmd_external_authenticate): Authentication by response with
	public key.
	(cmd_get_challenge): 16-byte is enough for challenge.

2012-05-29  Niibe Yutaka  <gniibe@fsij.org>

	* src/call-rsa.c (rsa_verify): New function.

	* polarssl-0.14.0/include/polarssl/rsa.h (rsa_pkcs1_verify)
	* polarssl-0.14.0/library/rsa.c (rsa_pkcs1_verify): Fix API.

	* src/usb_conf.h (NUM_STRING_DESC): Incremented to 6 (was: 4).
	* src/configure: Generate strings for revision detail and config
	options.
	* src/usb_desc.c (gnuk_revision_detail, gnuk_config_options): New.

	* src/main.c (main) [DFU_SUPPORT]: Kill DFU and install .sys.

	* src/config.h.in (FLASH_PAGE_SIZE): New.
	* src/configure: Support FLASH_PAGE_SIZE for config.h
	* boards/*/board.h (FLASH_PAGE_SIZE): Remove.
	* src/flash.c (FLASH_PAGE_SIZE): Remove.

	* src/sys.c (reset): Don't depend if DFU_SUPPORT or not.
	(flash_erase_all_and_exec): Rename and change the argument.
	* src/gnuk.ld.in (__flash_start__): Real flash ROM address,
	regardless of DFU_SUPPORT.
	* src/main.c (main): Call flash_erase_all_and_exec with SRAM
	address.

	* polarssl-0.14.0/library/aes.c (FT0, FT1, FT2): Specify sections
	in detail, so that addresses won't be affected by compiler.
	* src/gnuk.ld.in (.sys): Define sections in detail.

	* boards/STBEE_MINI/board.h (SET_USB_CONDITION, GPIO_USB)
	(IOPORT_USB, SET_LED_CONDITION, GPIO_LED, IOPORT_LED)
	(FLASH_PAGE_SIZE): New.
	* boards/STBEE_MINI/board.c (USB_Cable_Config, set_led): Remove.

	* boards/STBEE/board.h (SET_USB_CONDITION, GPIO_USB, IOPORT_USB)
	(SET_LED_CONDITION, GPIO_LED, IOPORT_LED, FLASH_PAGE_SIZE): New.
	* boards/STBEE/board.c (USB_Cable_Config, set_led): Remove.

	* boards/CQ_STARM/board.h (SET_USB_CONDITION)
	(SET_LED_CONDITION, GPIO_LED, IOPORT_LED, FLASH_PAGE_SIZE): New.
	* boards/CQ_STARM/board.c (USB_Cable_Config, set_led): Remove.

2012-05-28  Niibe Yutaka  <gniibe@fsij.org>

	* boards/*/board.c (hwinit0): Removed...
	* boards/common/hwinit.c (hwinit0): ... and define here.
	(hwinit0) [DFU_SUPPORT]:  Don't set SCB->VTOR here.
	* src/sys.c (reset) [DFU_SUPPORT]: Set SCB->VTOR here.
	(flash_write): Range check.

	* polarssl-0.14.0/library/aes.c (FT0, FT1, FT2): Specify the
	section ".sys", so that we will have more room for flash ROM.
	* src/gnuk.ld.in (.sys): Add alignment settings.

	* tool/gnuk_upgrade.py (main): First 4096-byte of Gnuk is system
	block.  Don't send it to reGNUal.

	* regnual/sys.c (entry): Fix clearing BSS.  It is called with all
	interrupts disabled.

	* regnual/regnual.ld (_flash_start): It's 0x08001000 now, because
	there is system block now (was: 0x08000000).

2012-05-26  Niibe Yutaka  <gniibe@fsij.org>

	* src/sys.c (reset): Set SCR->VCR here.

2012-05-25  Niibe Yutaka  <gniibe@fsij.org>

	* src/gnuk.ld.in (.sys): New section.

	* boards/OLIMEX_STM32_H103/board.h (SET_USB_CONDITION, GPIO_USB)
	(IOPORT_USB, SET_LED_CONDITION, GPIO_LED, IOPORT_LED)
	(FLASH_PAGE_SIZE): New.
	* boards/OLIMEX_STM32_H103/board.c (USB_Cable_Config, set_led):
	Remove.

	* boards/STM32_PRIMER2/board.h (SET_USB_CONDITION, GPIO_USB)
	(IOPORT_USB, SET_LED_CONDITION, GPIO_LED, IOPORT_LED)
	(FLASH_PAGE_SIZE): New.
	* boards/STM32_PRIMER2/board.c (USB_Cable_Config, set_led):
	Remove.

	* boards/FST_01_00/board.h (SET_USB_CONDITION, GPIO_USB)
	(IOPORT_USB, SET_LED_CONDITION, GPIO_LED, IOPORT_LED)
	(FLASH_PAGE_SIZE): New.
	* boards/FST_01_00/board.c (USB_Cable_Config, set_led): Remove.

	* boards/FST_01/board.h (SET_USB_CONDITION, GPIO_USB, IOPORT_USB)
	(SET_LED_CONDITION, GPIO_LED, IOPORT_LED, FLASH_PAGE_SIZE): New.
	* boards/FST_01/board.c (USB_Cable_Config, set_led): Remove.

	* regnual/sys-stm8s-discovery.h, sys-stbee.h: Remove.

	* boards/STM8S_DISCOVERY/board.h (SET_USB_CONDITION)
	(SET_LED_CONDITION, GPIO_LED, IOPORT_LED, FLASH_PAGE_SIZE): New.
	* boards/STM8S_DISCOVERY/board.c (USB_Cable_Config, set_led):
	Remove.

	* regnual/Makefile: Add -I ../src to CFLAGS.

	* regnual/regnual.ld (vector): New.

	* regnual/sys.c: Remove implementation, but jump to vector by sys.h.

	* src/Makefile.in: Follow change of files.

	* src/configure: Undo changes of 2012-05-22.

	* boards/common/hw_config.c: Remove.  Mov function to sys.c.
	* src/flash.c: Move functions to sys.c.
	* src/sys.c: New.

	* src/main.c (main): Call flash_mass_erase_and_exec.

	* src/usb_lld.c: Include sys.h.

	* src/usb_lld_sys.c: Remove.  Move interrupt handler to...
	* src/usb_ctrl.c: ... this file.

	* regnual/sys.c (clock_init, gpio_init, flash_unlock): Removed.
	(entry): Rename (was: reset).

2012-05-24  Niibe Yutaka  <gniibe@fsij.org>

	* src/main.c (good_bye): Care LSB of function pointer.
	(flash_mass_erase_and_exec): Implemented in C.

2012-05-23  Niibe Yutaka  <gniibe@fsij.org>

	* regnual/sys-stm8s-discovery.h: New.

	* src/main.c (flash_mass_erase_and_exec, good_bye): New.
	(main): Call good_bye.

	* tool/gnuk_upgrade.py (regnual.protect): New.
	(main): Call regnual.protect().

	* regnual/regnual.c (regnual_setup): Don't call flash_write here.
	(regnual_ctrl_write_finish): But call here.
	(USB_REGNUAL_RESULT): New.

	* regnual/sys.c (flash_protect): New.

2012-05-22  Niibe Yutaka  <gniibe@fsij.org>

	* src/configure (../regnual/sys.h): Create symblic link.

	* src/usb_ctrl.c: Rename (was: usb_prop.c).

	* regnual/types.h, regnual/sys.c, regnual/regnual.ld: New.
	* regnual/regnual.c, regnual/Makefile: New.
	* regnual/sys-stbee.h: New.

	* src/usb_lld.c: Support FREE_STANDING environment as well as
	under ChibiOS/RT.
	(usb_lld_init): Call usb_lld_sys_init.  Don't call user defined
	method.  Call usb_lld_set_configuration.
	(usb_lld_shutdown): Call usb_lld_sys_shutdown.
	(Vector90): Move to usb_lld_sys.c.
	(usb_interrupt_handler): Export to global.

	* src/usb_lld_sys.c: New.

	* src/usb_prop.c (Device_Method): Remove gnuk_device_init.
	(gnuk_device_init): Remove.

2012-05-19  Niibe Yutaka  <gniibe@fsij.org>

	* src/usb_lld.c (handle_datastage_in): Bug fix, erable RX when
	sending ZLP.  It will be possible to get OUT transaction soon
	after IN transaction.

2012-05-18  Niibe Yutaka  <gniibe@fsij.org>

	* src/usb_lld.c (handle_datastage_out): Fix rx copying.
	(handle_setup0): Bug fix not stalling TX, it will be possible
	to go IN transaction, soon after OUT transaction.

	* src/usb_lld.h (USB_SETUP_SET, USB_SETUP_GET): New.
	(usb_device_method.ctrl_write_finish): New.
	(usb_device_method.setup): Merge setup_with_data, and
	setup_with_nodata.

	* src/usb_lld.c (usb_lld_shutdown, usb_lld_prepare_shutdown): New.
	(handle_setup0): Call ->setup.
	(handle_in0): Call ->ctrl_write_finish.

	* src/usb_prop.c (vcom_port_data_setup): Merge
	vcom_port_setup_with_nodata.
	(download_check_crc32): New.
	(gnuk_setup): Merge gnuk_setup_with_data and
	gnuk_setup_with_nodata.
	(gnuk_ctrl_write_finish): New.

2012-05-17  Niibe Yutaka  <gniibe@fsij.org>

	* tool/gnuk_upgrade.py: New tool.

	* src/gnuk.h (ICC_STATE_EXITED, ICC_STATE_EXEC_REQUESTED): New.

	* src/openpgp.c (INS_EXTERNAL_AUTHENTICATE)
	(cmd_external_authenticate): New.
	(INS_GET_CHALLENGE, cmd_get_challenge): New.

	* src/usb-icc.c (USBthread): Finish the thread with
	ICC_STATE_EXITED, after EXTERNAL_AUTHENTICATE.

	* src/usb_prop.c (gnuk_setup_endpoints_for_interface): Add STOP
	argument.
	(gnuk_usb_event): Disable all endpoints when configure(0).
	(vcom_port_data_setup): Check direction and support
	USB_CDC_REQ_SET_LINE_CODING.
	(vcom_port_setup_with_nodata): Check direction.
	(gnuk_setup_with_data): Check direction and add FSIJ_GNUK device
	requests.
	(gnuk_setup_with_nodata): Likewise.

	* src/usb_lld.c (LAST_OUT_DATA): Remove.
	(handle_datastage_out): Cleanup and call st103_ep_set_rxtx_status.
	(handle_datastage_in): Call st103_ep_set_rxtx_status and
	st103_ep_set_tx_status.
	(handle_setup0): Likewise.
	(handle_out0): Remove LAST_OUT_DATA.
	(std_none, std_get_status, std_clear_feature, std_set_feature)
	(std_set_address, std_get_descriptor, std_get_configuration)
	(std_set_configuration, std_get_interface, std_set_interface):
	Check direction.
	(handle_setup0): Add length for setup_with_data.

2012-05-16  Niibe Yutaka  <gniibe@fsij.org>

	* tool/gnuk_put_binary.py (main): Fix fileid.
	* tool/gnuk_put_binary_libusb.py: Ditto.

	* src/openpgp.c (FILE_EF_RANDOM): Remove.
	(cmd_update_binary, cmds): ifdef CERTDO_SUPPORT.
	(cmd_write_binary): Fix fileid.

	* src/flash.c (flash_check_blank): Always enable.
	(flash_erase_binary): ifdef CERTDO_SUPPORT.
	(flash_write_binary): Call flash_check_blank.

2012-05-15  Niibe Yutaka  <gniibe@fsij.org>

	* Version 0.18.

	* src/usb_desc.c (gnukStringSerial): Updated.

	* src/main.c (EP3_IN_Callback, EP5_OUT_Callback): Move from
	usb_endp.c.

	* src/usb_endp.c: Remove.

2012-05-14  Niibe Yutaka  <gniibe@fsij.org>

	* tool/gnuk_remove_keys.py: New.

	* src/openpgp-do.c (proc_key_import): Fix checking extended header.

	* src/hardclock.c: Remove.

	* src/usb_prop.c (MSC_INTERFACE_NO): New.
	(gnuk_setup_endpoints_for_interface): Cleanup with MSC_INTERFACE_NO.
	(gnuk_setup_with_data, gnuk_setup_with_nodata): Likewise.

	* src/usb-msc.c: Rename from usb_msc.c.

	* src/usb-msc.h: Rename from usb_msc.h.

	* src/Makefile.in: Follow the rename of usb-msc.c and remove of
	hardclock.c.

	* src/pin-dnd.c, src/usb_prop.c: Follow the rename of usb-msc.h.

2012-05-12  Niibe Yutaka  <gniibe@fsij.org>

	* src/usb_msc.c (ep6_out): Rename (was: ep7_out).
	(usb_start_receive): Use ep6_out and ENDP6.
	(EP6_OUT_Callback): Rename (was: EP7_OUT_Callback).
	Use ep6_out and ENDP6.
	(msc_handle_command): Use ep6_out and ENDP6.

	* src/main.c (main): Wait USB reset.

	* src/usb-icc.c (EP1_OUT_Callback): Rename from EP2_OUT_Callback.
	(USBthread): Use ENDP1 for both of epi_init and epo_init.

	* src/usb_conf.h (ENDP1_RXADDR, ENDP2_TXADDR, ENDP6_RXADDR): New.
	(ENDP3_TXADDR, ENDP4_TXADDR, ENDP5_RXADDR): New value.
	(ENDP7_RXADDR): Remove.

	* src/usb_desc.c (gnukConfigDescriptor): Use endpoint OUT1 (was
	IN2), endpoint OUT6 (IN7).

	* src/usb_prop.c (gnuk_setup_endpoints_for_interface): Use ENDP1
	and ENDP6 for both directions.

2012-05-11  Niibe Yutaka  <gniibe@fsij.org>

	* src/configure (--vidpid): New mandatory option.

	* GNUK_USB_DEVICE_ID: New file.

	* src/usb_desc.c (gnukDeviceDescriptor): Include
	usb-vid-pid-ver.c.inc.
	(gnukStringVendor, gnukStringProduct): Remove.  It's in the
	file, usb-string-vender-product.c.inc.

	* src/Makefile.in (distclean): Delete *.inc.

	* src/usb_prop.c (vcom_port_setup_with_nodata) Rename.
	(vcom_port_data_setup): Rename and fix return value.

	* src/usb-cdc.h (VIRTUAL_COM_PORT_DATA_SIZE)
	(VIRTUAL_COM_PORT_INT_SIZE): New.

	* src/main.c (#include): Add usb-cdc.h.
	* src/usb_desc.c (#include): Add usb-cdc.h.
	* src/usb_endp.c (#include): Add usb_lld.h.

	* src/configure ($help): Add FST_01.

2012-05-10  Niibe Yutaka  <gniibe@fsij.org>

	* STM32_USB-FS-Device_Driver, Virtual_COM_Port: Remove.

	* src/usb_lld.c (#include): Don't include usb_lib.h.
	(RECIPIENT, REG_BASE PMA_ADDR, CNTR, ISTR, FNR, DADDR, BTABLE)
	(ISTR_CTR, ISTR_DOVR, ISTR_ERR, ISTR_WKUP, ISTR_SUSP, ISTR_RESET)
	(ISTR_SOF, ISTR_ESOF, ISTR_DIR, ISTR_EP_ID, CLR_CTR, CLR_DOVR)
	(CLR_ERR, CLR_WKUP, CLR_SUSP, CLR_RESET, CLR_SOF, CLR_ESOF)
	(CNTR_CTRM, CNTR_DOVRM, CNTR_ERRM, CNTR_WKUPM, CNTR_SUSPM)
	(CNTR_RESETM, CNTR_SOFM, CNTR_ESOFM, CNTR_RESUME, CNTR_FSUSP)
	(CNTR_LPMODE, CNTR_PDWN, CNTR_FRES, DADDR_EF, DADDR_ADD)
	(EP_CTR_RX, EP_DTOG_RX, EPRX_STAT, EP_SETUP, EP_T_FIELD, EP_KIND)
	(EP_CTR_TX, EP_DTOG_TX, EPTX_STAT, EPADDR_FIELD, EPREG_MASK)
	(EP_TX_DIS, EP_TX_STALL, EP_TX_NAK, EP_TX_VALID, EPTX_DTOG1)
	(EPTX_DTOG2, EP_RX_DIS, EP_RX_STALL, EP_RX_NAK, EP_RX_VALID)
	(EPRX_DTOG1, EPRX_DTOG2): New. Compatible to ST's USB-FS-Device_Lib.
	(CH_IRQ_HANDLER): Call usb_interrupt_handler (was: USB_Istr).
	(EP1_IN_Callback, EP2_IN_Callback, EP3_IN_Callback)
	(EP4_IN_Callback, EP5_IN_Callback, EP6_IN_Callback)
	(EP7_IN_Callback, EP1_OUT_Callback, EP2_OUT_Callback)
	(EP3_OUT_Callback, EP4_OUT_Callback, EP5_OUT_Callback)
	(EP6_OUT_Callback, EP7_OUT_Callback): New.  Implement here.
	Compatible to ST's USB-FS-Device_Lib.
	(USB_MAX_PACKET_SIZE): New.
	(GET_STATUS, CLEAR_FEATURE, RESERVED1, SET_FEATURE, RESERVED2)
	(SET_ADDRESS, GET_DESCRIPTOR, SET_DESCRIPTOR, GET_CONFIGURATION)
	(SET_CONFIGURATION, GET_INTERFACE, SET_INTERFACE)
	(SYNCH_FRAME,TOTAL_REQUEST): New for USB control transfer.
	(enum CONTROL_STATE): New for state machine of control pipe.
	(enum FEATURE_SELECTOR): New.
	(struct DATA_INFO, struct CONTROL_INFO, struct DEVICE_INFO): New.
	(ctrl_p, dev_p, data_p, Control_Info, Device_Info, Data_Info):
	New.
	(usb_lld_stall_tx, usb_lld_stall_rx)
	(usb_lld_tx_data_len, usb_lld_txcpy, usb_lld_tx_enable)
	(usb_lld_write, usb_lld_rx_enable, usb_lld_rx_data_len)
	(usb_lld_rxcpy): Move from usb_lld.h and not inline.
	(usb_lld_reset, usb_lld_setup_endpoint)
	(usb_lld_set_configuration, usb_lld_current_configuration)
	(usb_lld_set_feature, usb_lld_set_data_to_send): New.
	(usb_lld_to_pmabuf, usb_lld_from_pmabuf): Clean up.
	(usb_lld_init): New implementation.
	(st103_set_btable, st103_get_istr, st103_set_istr, st103_set_cntr)
	(st103_set_daddr, st103_set_epreg, st103_get_epreg)
	(st103_set_tx_addr, st103_get_tx_addr, st103_set_tx_count)
	(st103_get_tx_count, st103_set_rx_addr, st103_get_rx_addr)
	(st103_set_rx_buf_size, st103_get_rx_count, st103_ep_clear_ctr_rx)
	(st103_ep_clear_ctr_tx, st103_ep_set_rxtx_status)
	(st103_ep_set_rx_status, st103_ep_get_rx_status)
	(st103_ep_set_tx_status, st103_ep_get_tx_status)
	(st103_ep_clear_dtog_rx, st103_ep_clear_dtog_tx): New lower-level
	functions for USB related registers access.
	(usb_interrupt_handler, usb_handle_transfer)
	(handle_datastage_out, handle_datastage_in, handle_setup0)
	(handle_in0, handle_out0)
	(std_none, std_get_status, std_clear_feature, std_set_feature,
	std_set_address, std_get_descriptor, std_get_configuration,
	std_set_configuration, std_get_interface, std_set_interface)
	(std_request_handler): New USB stack implementation.

	* src/usb_lld.h (usb_lld_stall_tx, usb_lld_stall_rx)
	(usb_lld_tx_data_len, usb_lld_txcpy, usb_lld_tx_enable)
	(usb_lld_write, usb_lld_rx_enable, usb_lld_rx_data_len)
	(usb_lld_rxcpy): Those are not inline functions anymore.
	(USB_DEVICE_DESCRIPTOR_TYPE, USB_CONFIGURATION_DESCRIPTOR_TYPE)
	(USB_STRING_DESCRIPTOR_TYPE, USB_INTERFACE_DESCRIPTOR_TYPE)
	(USB_ENDPOINT_DESCRIPTOR_TYPE, STANDARD_ENDPOINT_DESC_SIZE)
	(ENDP0, ENDP1, ENDP2, ENDP3, ENDP4, ENDP5, ENDP6, ENDP7)
	(EP_BULK, EP_CONTROL, EP_ISOCHRONOUS, EP_INTERRUPT)
	(DEVICE_RECIPIENT, INTERFACE_RECIPIENT, ENDPOINT_RECIPIENT)
	(ENDPOINT_RECIPIENT, OTHER_RECIPIENT)
	(DEVICE_DESCRIPTOR, CONFIG_DESCRIPTOR, STRING_DESCRIPTOR)
	(INTERFACE_DESCRIPTOR, ENDPOINT_DESCRIPTOR)
	(REQUEST_TYPE, STANDARD_REQUEST, CLASS_REQUEST, VENDOR_REQUEST)
	(USB_UNSUPPORT, USB_SUCCESS)
	(USB_EVENT_RESET, USB_EVENT_ADDRESS, USB_EVENT_CONFIG)
	(USB_EVENT_SUSPEND, USB_EVENT_WAKEUP, USB_EVENT_STALL)
	(USB_SET_INTERFACE, USB_GET_INTERFACE, USB_QUERY_INTERFACE)
	(UNCONNECTED, ATTACHED, POWERED, SUSPENDED, ADDRESSED)
	(CONFIGURED, USB_Cable_Config): New.  Compatible to ST's
	USB-FS-Device_Lib.
	(struct Descriptor, struct usb_device_method)
	(Device_Descriptor, Config_Descriptor, String_Descriptors)
	(STM32_USB_IRQ_PRIORITY, bDeviceState, Device_Method)
	(usb_lld_init, usb_lld_reset, usb_lld_setup_endpoint)
	(usb_lld_set_configuration, usb_lld_current_configuration)
	(usb_lld_set_feature, usb_lld_set_data_to_send): New API.

	* src/usb_prop.c(#include): Only include usb_lld.h for USB.
	(SetEPRxCount_allocated_size): Remove.
	(struct line_coding, line_coding, Virtual_Com_Port_Data_Setup)
	(Virtual_Com_Port_NoData_Setup): Add from usb-cdc-vport.c.
	(gnuk_device_init, gnuk_device_reset, gnuk_setup_with_data)
	(gnuk_setup_with_nodata): Follow the API change of USB stack.
	(gnuk_setup_endpoints_for_interface, gnuk_get_descriptor)
	(gnuk_usb_event, gnuk_interface): New.
	(gnuk_device_SetConfiguration, gnuk_device_SetInterface)
	(gnuk_device_SetDeviceAddress, gnuk_device_Status_In)
	(gnuk_device_Status_Out, gnuk_device_GetDeviceDescriptor)
	(gnuk_device_GetConfigDescriptor, gnuk_device_GetStringDescriptor)
	(gnuk_device_Get_Interface_Setting, gnuk_clock_frequencies)
	(gnuk_data_rates, msc_lun_info, Device_Table)
	(User_Standard_Requests): Remove.
	(Device_Method): Replace Device_Property.

	* src/usb_msc.c (#include): Only include usb_lld.h for USB.

	* src/usb_endp.c (#include): Only include usb_lld.h for USB.
	(EP5_OUT_Callback): Follow the API change of USB stack.

	* src/usb_desc.c (#include): Only include usb_lld.h for USB.
	Add usb_conf.h.
	(Device_Descriptor, Config_Descriptor): Follow the API change
	of USB stack.
	(String_Descriptors): New, rename from String_Descriptor.

	* src/usb_conf.h (EP_NUM, BTABLE_ADDRESS, IMR_MSK): Remove.
	(NUM_STRING_DESC): Add.

	* src/usb-icc.c (#include): Only include usb_lld.h for USB.

	* src/usb-cdc-vport.c, src/usb_prop.h: Remove.

	* src/stmusb.mk, src/vcomport.mk: Remove.

	* src/main.c (#include): Only include usb_lld.h for USB.
	(main): Remove call to USB_Init.

	* src/Makefile.in (include): Remove stmusb.mk, vcomport.mk.
	(VCOMSRC) [ENABLE_VCOMPORT]: Add.
	(INCDIR): Remove STMUSBINCDIR and VCOMDIR.

	* boards/common/hw_config.c (Enter_LowPowerMode)
	(Leave_LowPowerMode): Remove.

2012-02-02  Niibe Yutaka  <gniibe@fsij.org>

	* Version 0.17.

	* src/usb_desc.c (gnukStringSerial): Updated.
	(gnukConfigDescriptor): Short APDU only.

	* tool/gnuk_put_binary.py (cmd_get_response): New.
	(cmd_select_openpgp, cmd_get_data): Call cmd_get_response.

2012-01-30  Niibe Yutaka  <gniibe@fsij.org>

	* src/usb-icc.c (struct ccid): Add chained_cls_ins_p1_p2.
	(end_cmd_apdu_head, icc_cmd_apdu_data, icc_handle_data): Add checking
	CMD APDU head for command chaining.

2012-01-20  Niibe Yutaka  <gniibe@fsij.org>

	Short APDU only CCID driver.
	* STM32_USB-FS-Device_Driver/src/usb_core.c (DataStageOut)
	(DataStageIn): Use usb_lld_to_pmabuf and usb_lld_from_pmabuf.

	* src/configure (CERTDO_SUPPORT): Comment fix.

	* src/gnuk.h (struct adpu): expected_res_size has type uint16_t.
	(MAX_CMD_APDU_DATA_SIZE, MAX_RES_APDU_DATA_SIZE): New.
	(MAX_CMD_APDU_SIZE, MAX_RES_APDU_SIZE, USB_BUF_SIZE): Remove.
	(icc_state_p): New.
	(set_res_sw): Rename from set_res_apdu.

	* src/call-rsa.c (rsa_decrypt): Use MAX_RES_APDU_DATA_SIZE.

	* src/openpgp.c (set_res_sw): Rename from set_res_apdu.
	* src/openpgp.h: Use set_res_sw.

	* src/main.c: Handle icc_state_p.

	* src/openpgp-do.c (historical_bytes): command chaining but short
	APDU only.
	(extended_capabilities): Change for short APDU only.

	* src/usb-icc.c (USB_BUF_SIZE): Define here (was in gnuk.h).
	(struct ep_in, epi_init, struct ep_out, epo_init, endpoint_out)
	(endpoint_in, icc_state_p, struct ccid, APDU_STATE_WAIT_COMMAND)
	(APDU_STATE_COMMAND_CHAINING, APDU_STATE_COMMAND_RECEIVED)
	(APDU_STATE_RESULT, APDU_STATE_RESULT_GET_RESPONSE, ccid_reset)
	(ccid_init, CMD_APDU_HEAD_SIZE, apdu_init, notify_tx, no_buf)
	(set_sw1sw2, get_sw1sw2, notify_icc, end_icc_rx, end_abdata)
	(end_cmd_apdu_head, end_nomore_data, end_cmd_apdu_data)
	(nomore_data, INS_GET_RESPONSE, icc_cmd_apdu_data, icc_abdata)
	(icc_send_data_block_0x9000, icc_send_data_block_gr, ccid): New.
	(icc_data_size, icc_seq, icc_next_p, icc_chain_p, icc_tx_size)
	(icc_thread, icc_state, gpg_thread, ICC_RESPONSE_MSG_DATA_SIZE):
	Remove.
	(EP1_IN_Callback): Rewrite using epi.
	(EP2_OUT_Callback): Rewrite using epo.
	(icc_prepare_receive): Rewrite using epo and struct ccid.
	(ATR): Change ofr short APDU only.
	(icc_error, icc_power_on, icc_send_status, icc_power_off)
	(icc_send_data_block, icc_send_params, icc_handle_data)
	(icc_handle_timeout, USBthread): Rewrite using struct ccid.

	* src/usb_desc.c (gnukConfigDescriptor): dwFeatures: Short APDU
	level, dwMaxCCIDMessageLength: 271.

	* src/usb_lld.c (usb_lld_to_pmabuf, usb_lld_from_pmabuf): New.
	* src/usb_lld.h (usb_lld_txcpy, void usb_lld_write) Use
	usb_lld_to_pmabuf.
	(usb_lld_rxcpy): Use usb_lld_from_pmabuf.

	* src/stmusb.mk (usb_mem.c): Remove.

	* gnuk_put_binary.py (cmd_select_openpgp): No response APDU data.
	(cmd_verify, cmd_write_binary): Send short APDU.
	(__main__): Remove RANDOM_NUMBER_BITS support.

	Bug fix for CERTDO_SUPPORT.
	* src/gnuk.ld.in: Add missing alignment for _data_pool (when no
	CERTDO_SUPPORT).

2012-01-19  Niibe Yutaka  <gniibe@fsij.org>

	* src/usb-icc.c (icc_handle_data): Handle the case when it only
	sends 0x90 and 0x00 correctly.

	* src/openpgp-do.c (gpg_do_get_data): Fix res_apdu_data_len.

2012-01-18  Niibe Yutaka  <gniibe@fsij.org>

	Clean up API between application layer and CCID layer.
	* tool/gnuk_put_binary.py, gnuk_put_binary_libusb.py: Don't append
	0x9000 at the data, any more.
	* src/usb-icc.c (icc_data_size, icc_buffer, icc_seq): Make them
	internal.
	(res_APDU_size, res_APDU_pointer): Removed.
	(icc_handle_data, USBthread): Follow new API of struct apdu.
	* src/call-rsa.c (rsa_sign, rsa_decrypt): Likewise.
	* src/openpgp.c (CLS, INS, P1, P2): New.
	(set_res_apdu, cmd_verify, cmd_change_password)
	(cmd_reset_user_password, cmd_put_data, cmd_pgp_gakp)
	(cmd_read_binary, cmd_select_file, cmd_pso)
	(cmd_internal_authenticate, cmd_update_binary, cmd_write_binary)
	(process_command_apdu, GPGthread): Follow new API of struct apdu.
	* src/openpgp-do.c (gpg_do_get_data, gpg_do_public_key): Follow
	new API of struct apdu.
	* src/gnuk.h (struct apdu, apdu): New.
	(cmd_APDU, icc_data_size, cmd_APDU_size, icc_buffer): Removed.
	(res_APDU, res_APDU_size): Use members of struct apdu.

2012-01-16  Niibe Yutaka  <gniibe@fsij.org>

	Adopt new USB API.
	* src/usb_msc.c (usb_start_transmit): Use usb_lld_write.
	(EP6_IN_Callback): Use usb_lld_tx_data_len and usb_lld_write.
	(usb_start_receive): Use usb_lld_rx_enable.
	(EP7_OUT_Callback): Use usb_lld_rx_data_len, usb_lld_rxcpy
	and usb_lld_rx_enable
	(msc_handle_command): Use usb_lld_stall_rx and usb_lld_stall_tx.

	* src/usb_lld.h (usb_lld_stall_tx, usb_lld_stall_rx)
	(usb_lld_tx_data_len): New.

	* src/main.c (STDOUTthread): Use usb_lld_write.

	* src/usb-icc.c (EP1_IN_Callback, icc_error, icc_power_on)
	(icc_send_status, icc_send_data_block, icc_send_params): Use
	usb_lld_write (was: USB_SIL_Write).
	(EP2_OUT_Callback): Use usb_lld_rx_data_len, usb_lld_rxcpy,
	and usb_lld_rx_enable (was: USB_SIL_Read and SetEPRxValid).
	(icc_prepare_receive): Use usb_lld_rx_enable.

	* src/stmusb.mk (STMUSBSRC): Dont' include usb_sil.c.

	* src/usb_lld.h (usb_lld_txcpy, usb_lld_tx_enable)
	(usb_lld_write, usb_lld_rx_enable, usb_lld_rx_data_len)
	(usb_lld_rxcpy): New.

	* src/usb_prop.c (SetEPRxCount_allocated_size): Fix the
	implementation.  (ST's SetEPRxCount is actually meant to
	setup allocated size, which is confusing).
	(gnuk_device_init): Don't call USB_SIL_Init.

2012-01-10  Niibe Yutaka  <gniibe@fsij.org>

	* src/openpgp.c (GPGthread): Allow INS_RESET_RETRY_COUNTER and
	INS_PUT_DATA for pinentry targets.

2012-01-05  Niibe Yutaka  <gniibe@fsij.org>

	* src/openpgp.c (cmd_select_file): Check DF name.

	* tool/pinpadtest.py: Rename from pinpad-test.py.

2011-12-28  Niibe Yutaka  <gniibe@fsij.org>

	* src/usb_prop.c (SetEPRxCount_allocated_size): New.
	(gnuk_device_reset): Use SetEPRxCount_allocated_size.
	* src/usb_msc.c (usb_start_receive): Don't set RxCount register
	here.
	* STM32_USB-FS-Device_Driver/src/usb_core.c (Standard_ClearFeature)
	(Post0_Process): Don't need to set RxCount register.

	* src/usb_prop.c (msc_lun_info) [PINPAD_DND_SUPPORT]: ifdef-out.

	* src/usb-icc.c (EP2_OUT_Callback): Fix apdu size == 49 bug,
	we don't assume host sends ZLP (But accepts ZLP, just in case).

2011-12-22  Niibe Yutaka  <gniibe@fsij.org>

	* src/openpgp-do.c (extended_capabilities) [CERTDO_SUPPORT]:
	conditionalize.

2011-12-21  Niibe Yutaka  <gniibe@fsij.org>

	* src/openpgp-do.c (gpg_do_get_data) [CERTDO_SUPPORT]: ifdef out.

	* src/gnuk.ld.in (.gnuk_ch_certificate): Only valid
	when --enable-certdo.

	* src/flash.c (flash_check_blank) [CERTDO_SUPPORT]: ifdef out.
	(flash_erase_binary) [CERTDO_SUPPORT]: Likewise.
	(flash_write_binary) [CERTDO_SUPPORT]: Likewise.

	* src/configure (certdo): New.
	(--enable-certdo, --disable-certdo): New options.
	Remove cheking for /dev/random.

	* src/config.h.in (@CERTDO_DEFINE@): New.

2011-12-20  Niibe Yutaka  <gniibe@fsij.org>

	* src/usb_msc.c (msc_handle_command): SCSI_START_STOP_UNIT command
	with stop/eject/close means cancelling pinentry.

	* src/pin-dnd.c (pinpad_finish_entry, parse_directory_sector):
	Implement "cancel".
	(pinpad_getline): Likewise.
	(msc_scsi_stop): New.

2011-12-16  Niibe Yutaka  <gniibe@fsij.org>

	* tool/gnuk_put_binary_libusb.py (gnuk_token.cmd_select_openpgp):
	Fix apdu parameter.

	* tool/gnuk_put_binary.py (GnukToken.cmd_select_openpgp): Ditto.

	* tool/pinpad-test.py: New.

2011-12-14  Niibe Yutaka  <gniibe@fsij.org>

	* Version 0.16.

	* src/usb_desc.c (gnukStringSerial): Updated.

	* boards/STM8S_DISCOVERY/board.h, board.c: Fix for PINPAD_SUPPORT.
	* boards/STBEE_MINI/board.h, board.c: Likewise.
	* boards/STBEE/board.h, board.c: Likewise.
	* boards/FST_01/board.c: Likewise.

2011-12-13  Niibe Yutaka  <gniibe@fsij.org>

	Add pinpad DND support.
	* src/Makefile.in (CSRC) [ENABLE_PINPAD]: Add usb_msc.c.
	* src/configure (pinpad): Add dnd support.
	* src/gnuk.h [PINPAD_DND_SUPPORT]: Add declarations.
	* src/main.c (STDOUTthread): Add PUSH packet.
	(main) [PINPAD_DND_SUPPORT]: Call msc_init.
	* src/usb_conf.h (EP_NUM): Add the case of PINPAD_DND_SUPPORT.
	(ENDP6_TXADDR, ENDP7_RXADDR): New.
	(ENDP4_TXADDR, ENDP5_RXADDR): Changed for smaller buffer.
	* src/usb_desc.c (gnukConfigDescriptor): Add Mass storage device.
	* src/usb_msc.c, src/usb_msc.h, src/pin-dnd.c: New.
	* src/usb_prop.c: Include "usb_msc.h".
	(gnuk_device_reset): Add initialization of ENDP6 and ENDP7.
	(gnuk_device_SetInterface): Add initialization of ENDP6 and ENDP7.
	(NUM_INTERFACES): Handle cases for PINPAD_DND_SUPPORT.
	(msc_lun_info): New.
	(gnuk_setup_with_data, gnuk_setup_with_nodata): Handle standard
	request for Mass storage device.
	* Virtual_COM_Port/usb_desc.h (VIRTUAL_COM_PORT_DATA_SIZE): Since
	there isn't enough hardware buffer, smaller value (was: 64).

	* src/ac.c (verify_user_0): Add access argument.
	(verify_pso_cds, verify_other, verify_admin_0): Follow the change.
	* src/openpgp.c (cmd_change_password): Likewise.

2011-12-08  Niibe Yutaka  <gniibe@fsij.org>

	* src/usb-icc.c: Not include "usb_desc.h".

	* src/usb_endp.c (EP5_OUT_Callback): Fix minor bug.

2011-12-07  Niibe Yutaka  <gniibe@fsij.org>

	* src/usb_desc.c (gnukDeviceDescriptor): Changed bcdUSB = 1.1.
	Gnuk device conforms to USB 2.0 full speed device, but when it was
	2.0, some OS informs users, "you can connect the device to 2.0
	compliant hub so that it can have better bandwidth", which is not
	the case for full speed device.

	* src/openpgp.c (GPGthread): Handle bConfirmPIN parameter.

	* src/usb-icc.c (icc_handle_data): Pass PC_to_RDR_Secure
	information to gpg_thread using memory of cmd_APDU.

2011-12-01  Niibe Yutaka  <gniibe@fsij.org>

	* src/gnuk.h (EV_PINPAD_INPUT_DONE, EV_NOP, EV_CMD_AVAILABLE)
	(EV_VERIFY_CMD_AVAILABLE, EV_MODIFY_CMD_AVAILABLE): New.
	* src/usb-icc.c (icc_power_off, icc_handle_data): Use EV_NOP,
	EV_CMD_AVAILABLE, EV_VERIFY_CMD_AVAILABLE, and EV_MODIFY_CMD_AVAILABLE.
	* src/pin-cir.c (cir_timer_interrupt): Use EV_PINPAD_INPUT_DONE.
	* src/pin-dial.c (dial_sw_interrupt, pinpad_getline): Ditto.
	(EV_SW_PUSH): Remove.

	* src/openpgp.h (GPG_FUNCTION_NOT_SUPPORTED): New.
	(GPG_CONDITION_NOT_SATISFIED): New.
	* src/openpgp.c (cmd_change_password): Use GPG_FUNCTION_NOT_SUPPORTED.

	* src/openpgp.c (cmd_verify, cmd_change_password)
	(cmd_reset_user_password, cmd_put_data): Remove pinpad handling...
	(GPGthread): ... and implement pinpad handling here.

2011-11-29  Niibe Yutaka  <gniibe@fsij.org>

	* src/openpgp.c (cmd_put_data) [PINPAD_SUPPORT]: Support pinpad
	input (for reset code).

2011-11-24  Niibe Yutaka  <gniibe@fsij.org>

	* Version 0.15.
	* src/usb_desc.c (gnukStringSerial): Updated.

2011-11-22  Niibe Yutaka  <gniibe@fsij.org>

	* tool/dfuse.py (DFU_STM32.download, DFU_STM32.verify): Support
	unaligned write and hole.

2011-11-14  Niibe Yutaka  <gniibe@fsij.org>

	* boards/FST_01/{mcuconf.h,board.h,board.c}: New.

2011-11-01  Niibe Yutaka  <gniibe@fsij.org>

	* src/pin-dial.c (pinpad_getline): New.
	(pin_main): Remove.

	* boards/STBEE_MINI/board.h (TIMx): Define.
	boards/STBEE/board.h (TIMx): Ditto.
	boards/STM8S_DISCOVERY/board.h: Ditto.

	* src/pin-cir.c (pinpad_getline): New.
	(cir_timer_interrupt, cir_ext_interrupt): Use TIMx.
	(cir_key_is_backspace, cir_key_is_enter, pin_main, pindisp):
	Remove.
	(cir_codetable_dell_mr425, cir_codetable_aquos)
	(cir_codetable_regza, cir_codetable_bravia, ch_is_backspace)
	(ch_is_enter, find_char_codetable, hex, cir_getchar): New.
	(cir_timer_interrupt): Don't filter out ADDRESS.

	* src/openpgp.c (get_pinpad_input): Don't invoke thread,
	but just call pinpad_getline.

	* src/main.c (display_interaction, display_fatal_code)
	(display_status_code, led_blink): New.
	(main): Call display_* routine.
	(fatal): Notify main thread.
	* src/usb_prop.c (gnuk_device_SetConfiguration): Notify main
	thread.

	* src/pin-cir.c (pindisp): Remove.

	* boards/FST_01_00: New (for 8MHz FST-01).

	* src/ac.c (calc_md): Fix comparison.

	* src/call-rsa.c (RSA_SIGNATURE_LENGTH): Use KEY_CONTENT_LEN.
	(rsa_sign, rsa_decrypt): Likewise.
	(modulus_calc): Don't assume it's 2048-bit.

	* src/ac.c (verify_user_0): Fix for non-initialized PW1.

	* src/Makefile.in (MCFLAGS): Override MCFLAGS option for newer
	GCC of summon-arm-toolchain to add -mfix-cortex-m3-ldrd.
	NOTE: This should not be needed (as -mcpu=cortex-m3 defaults
	to -mfix-cortex-m3-ldrd for GCC-proper), but it is needed
	to select arm-none-eabi/lib/thumb2/libc.a correctly.

2011-10-14  NIIBE Yutaka  <gniibe@fsij.org>

	* src/gnuk.ld.in (__main_stack_size__): It's 1KB (was 512 byte).

2011-10-07  NIIBE Yutaka  <gniibe@fsij.org>

	* Version 0.14.
	* src/usb_desc.c (gnukStringSerial): Updated.

	* src/random.c (random_init): Call neug_prng_reseed.

2011-10-06  NIIBE Yutaka  <gniibe@fsij.org>

	* src/Makefile.in (random_bits): Remove.

	* src/openpgp.c (GPGthread): Remove unused event message.

	* src/main.c (main): Call random_init.

	* src/gnuk.ld.in (__process_stack_size__): Fix.
	(.gnuk_random): Removed.

	* src/flash.c (flash_erase_binary, flash_write_binary): Remove
	support of random_byte in flash ROM.

	* src/neug.c (adccb): Use old API (was: chEvtSignalFlagsI).
	(adccb_err): Remove.
	(rng_gen, rng): Add the last argument adccb for adcStartConversion:
	This is old API of ADC driver.
	(adcgrpcfg): Remove callbacks, add CONT and SWSTART: This is old
	API of ADC driver.
	(adccb): Remove the first argument: This is old API of ADC driver.
	(neug_wait_full): New.

	* ChibiOS_2.0.8/os/hal/platforms/STM32/adc_lld.h (ADC_SAMPLE_1P5):
	Add (from new API).

	* src/random.c (random_init): New.
	(random_bytes_get, random_bytes_free, get_salt): Use NeuG.

	* src/Makefile.in (CSRC): Add neug.c.

	* src/neug.c: New.  Verbatim copy of NeuG/src/random.c.

	* boards/common/mcuconf-common.h (USE_STM32_ADC1): TRUE for NewG RNG.
	* src/chconf.h (CH_USE_SEMAPHORES): TRUE as ADC driver requires it.
	* src/halconf.h (CH_HAL_USE_ADC); TRUE for NewG RNG.

2011-07-22  NIIBE Yutaka  <gniibe@fsij.org>

	* boards/OLIMEX_STM32_H103/board.h (BOARD_NAME): Fixed.

	* boards/STBEE_MINI/mcuconf.h: Added missing include of
	mcuconf-common.h.

2011-07-04  NIIBE Yutaka  <gniibe@fsij.org>

	* ChibiOS_2.0.8/os/ports/GCC/ARMCMx/chcore_v7m.c
	(_port_irq_epilogue, _port_switch_from_isr): Apply a patch of 2.2.6.

	* ChibiOS_2.0.8/os/hal/platforms/STM32/adc_lld.h: Apply a patch of
	ADC from the branch of ChibiOS_2.0.X.

2011-06-15  NIIBE Yutaka  <gniibe@fsij.org>

	* Version 0.13.
	* src/usb_desc.c (gnukStringSerial): Updated.

2011-06-08  NIIBE Yutaka  <gniibe@fsij.org>

	* polarssl-0.14.0/include/polarssl/bn_mul.h [__arm__]
	(MULADDC_1024_CORE, MULADDC_1024_LOOP): New.
	* polarssl-0.14.0/library/bignum.c (mpi_mul_hlp): Use
	MULADDC_1024_LOOP.

2011-05-31  NIIBE Yutaka  <gniibe@fsij.org>

	* polarssl-0.14.0/include/polarssl/bn_mul.h [__arm__]
	(MULADDC_HUIT, MULADDC_INIT, MULADDC_CORE, MULADDC_STOP): Tweak.

2011-05-27  NIIBE Yutaka  <gniibe@fsij.org>

	* tool/gnuk_put_binary.py (main): Confirm Serial ID is written
	correctly.

	* src/openpgp.c (cmd_write_binary): Fix FILE_EF_SERIAL comparison.

	* src/gnuk.ld.in (.gnuk_random, .gnuk_ch_certificate): Put LONG to
	have CONTENTS.

	* polarssl-0.14.0/include/polarssl/bn_mul.h [__arm__]
	(MULADDC_HUIT): New.

2011-05-26  NIIBE Yutaka  <gniibe@fsij.org>

	* polarssl-0.14.0/include/polarssl/bn_mul.h [__arm__]
	(MULADDC_INIT): Add ADDS instruction to clear of carry flag.
	(MULADDC_CORE): Tune to 6 instructions and less registers.
	(MULADDC_STOP): Add ADC instruction to save carry flag.

2011-05-25  NIIBE Yutaka  <gniibe@fsij.org>

	* tool/hub_ctrl.py: New.  Port of original C implementation.

2011-05-16  NIIBE Yutaka  <gniibe@fsij.org>

	* src/main.c (main): Call flash_unlock at the beginning.
	(device_initialize_once): Don't call flash_unlock here.
	* src/flash.c (flash_init): Likewise.

	* src/openpgp.c (cmd_select_file): Don't use write_res_apdu.
	(set_res_apdu): Rename from write_res_apdu.  Just SW1 and SW2.

2011-05-13  NIIBE Yutaka  <gniibe@fsij.org>

	* Version 0.12.

2011-05-12  NIIBE Yutaka  <gniibe@fsij.org>

	* src/openpgp.c (cmd_pso, cmd_internal_authenticate)
	(cmd_update_binary, cmd_write_binary): Don't check pw locked.

	* tool/dfuse.py (DFU_STM32.verify): Add missing colon.
	* tool/dfuse.py (get_device): Restrict to STMicro DfuSe.

	* tool/gnuk_put_binary.py (main): Add -p option to enter password.

	* src/ac.c (verify_user_0): New.
	(verify_pso_cds, verify_admin_0): Use verify_user_0.
	* src/openpgp.c (cmd_change_password): Use verify_user_0.

	* src/random.c (get_salt): Rename from get_random.
	(random_bytes_get, random_bytes_free): It's 16-byte.

	* src/ac.c (verify_admin_0): Use PW_ERR_PW1 counter when
	authenticated by PW1.

2011-05-11  NIIBE Yutaka  <gniibe@fsij.org>

	* src/ac.c (verify_pso_cds, verify_other): Fail (with no counter
	update) if key is not registered yet.
	(verify_admin_0): Compare to OPENPGP_CARD_INITIAL_PW3 when empty
	PW3 and non-empty PW1 but signing key is not registered yet.

	* tool/gnuk_put_binary.py: New implementation by pyscard.

	* src/main.c (device_initialize_once): New.
	* src/usb_prop.c (gnukStringSerial): Move to...
	* src/usb_desc.c (gnukStringSerial): here.  Bump version to 0.12.
	Fill by 0xff.
	* src/usb_prop.c (gnuk_device_init)
	(gnuk_device_GetStringDescriptor): Don't use RAM for
	gnukStringSerial, use ROM like other string descriptor.
	* src/usb_desc.c (String_Descriptor): Add gnukStringSerial.

	* src/openpgp-do.c (gpg_get_pw1_lifetime): Make static.
	(gpg_do_load_prvkey, gpg_do_write_prvkey): Use kdi.
	(gpg_increment_digital_signature_counter): Call gpg_get_pw1_lifetime.
	* src/openpgp.c (cmd_pso): Follow the change.
	* src/flash.c (keystore_pool): Remove.  Use &_keystore_pool.
	* src/ac.c (auth_status): Don't assign 0 as it's automatically
	cleared.

2011-05-10  NIIBE Yutaka  <gniibe@fsij.org>

	* src/openpgp-do.c (gpg_pw_locked): Rename from gpg_passwd_locked.
	(gpg_pw_get_err_counter): Rename from gpg_get_pw_err_counter.
	(gpg_pw_reset_err_counter): Rename from gpg_reset_pw_err_counter.
	(gpg_pw_increment_err_counter): Rename from gpg_increment_err_counter.
	* src/ac.c, src/openpgp.c, src/gnuk.h: Follow the change.

	Bug fixes.
	* src/openpgp.c (cmd_reset_user_password, cmd_change_password)
	* src/openpgp-do.c (proc_resetting_code): Fix check of return value.
	* src/ac.c (ac_fini): Clear keystring_md_pw3.

	Prevent observation of PW3 is emptiness by PW3's error counter.
	Support verify_admin by PW1 when PW3 is empty.
	* src/ac.c (admin_authorized): New.
	(verify_admin_0): Set admin_authorized.
	* src/openpgp-do.c (proc_resetting_code): Use admin_authorized.
	(gpg_do_write_prvkey): Clear dek_encrypted_3 when keystring_admin
	is NULL.
	(proc_key_import): Checking admin_authorized, set keystring_admin.
	* src/openpgp.c (cmd_reset_user_password): Use admin_authorized.

2011-04-18  NIIBE Yutaka  <gniibe@fsij.org>

	* gnuk.svg: Updated.

2011-04-15  NIIBE Yutaka  <gniibe@fsij.org>

	* Version 0.11.

	* src/usb_prop.c (gnukStringSerial): Updated.

2011-04-11  NIIBE Yutaka  <gniibe@fsij.org>

	* tool/dfuse.py (DFU_STM32.verify): support data size of non-1-KiB.

2011-02-24  NIIBE Yutaka  <gniibe@fsij.org>

	* src/usb_prop.c (gnuk_device_SetInterface): Fix argument to
	ClearDTOG_TX.

2011-02-10  NIIBE Yutaka  <gniibe@fsij.org>

	* Version 0.10.

	* src/configure, src/Makefile.in (BOARD_DIR): New.

	* boards/CQ_STARM/board.mk, boards/OLIMEX_STM32_H103/board.mk:
	Removed.
	* boards/STBEE/board.mk, boards/STBEE_MINI/board.mk: Removed.
	* boards/STM32_PRIMER2/board.mk, boards/STM8S_DISCOVERY/board.mk:
	Removed.

	* src/Makefile.in (OUTFILES): Don't include random_bits.

2011-02-09  NIIBE Yutaka  <gniibe@fsij.org>

	* src/usb_prop.c (gnukStringSerial): Updated.

	* tool/gnuk_put_binary.py (gnuk_token.__del__): Removed.
	Releasing the interface is done in PyUSB.

	* tool/dfuse.py (DFU_STM32.__del__): Removed.

	* src/openpgp.c (cmd_write_binary): Support random bits and card
	holder certificate as well.

	* src/openpgp-do.c (do_openpgpcard_aid): Add volatile to prevent
	compiler optimization to access AID.

2011-02-08  NIIBE Yutaka  <gniibe@fsij.org>

	* tool/gnuk_put_binary.py: Renamed (was: gnuk_update_binary.py).
	(gnuk_token.cmd_write_binary): New.
	(main): Support writing serial number.

	* GNUK_SERIAL_NUMBER: Renamed (was: FSIJ_SERIAL_NUMBER).

	* src/config.h.in (@SERIAL_DEFINE@): Removed.

	* src/gnuk.h (FILEID_SERIAL_NO): New.

	* src/openpgp.c (INS_WRITE_BINARY, cmd_write_binary): New.

	* src/configure: Remove --with-fixed-serial support.

	* src/openpgp-do.c (do_openpgpcard_aid): Remove support of
	SERIAL_NUMBER_IN_AID.

	* src/flash.c (flash_write_binary): Support FILEID_SERIAL_NO.

2011-02-04  NIIBE Yutaka  <gniibe@fsij.org>

	* tool/gnuk_update_binary.py: Support updating random bits.

	* src/random.c (random_bits_start): Renamed.
	(random_bytes_get): Check initial erased state.

	* src/Makefile.in (random-data.o): Removed.

	* src/gnuk.ld.in (.gnuk_random): Don't have .gnuk_random any more.

	* src/flash.c (flash_erase_binary): Support FILEID_RANDOM.
	(flash_write_binary): Ditto.

	* src/openpgp.c (cmd_reset_user_password): Fix PINPAD_SUPPORT case
	with reset code.

2011-02-01  NIIBE Yutaka  <gniibe@fsij.org>

	* Version 0.9.

	* src/openpgp-do.c (extended_capabilities): Change value for card
	holder certificate.

	* src/usb_prop.c (gnuk_device_SetInterface): New.

2011-01-29  NIIBE Yutaka  <gniibe@fsij.org>

	* src/usb_prop.c (gnuk_device_Get_Interface_Setting): Handle the
	case where we have multiple interfaces.

2011-01-28  NIIBE Yutaka  <gniibe@fsij.org>

	* tool/gnuk_update_binary.py: New.

	* src/openpgp-do.c (gpg_do_get_data): Fix length adding two for
	status word at the end and adding four for the tag and the length.

	* src/usb-icc.c (icc_handle_data): Fix decrementing res_APDU_size.
	(icc_power_off): Status should be the one *after* power off.

	* src/openpgp.c (cmd_update_binary): Fix return code.

2011-01-27  NIIBE Yutaka  <gniibe@fsij.org>

	* src/usb-icc.c (res_APDU_pointer): New.
	(icc_handle_data, USBthread): Handle res_APDU_pointer.

	* src/openpgp.h (GPG_COMMAND_NOT_ALLOWED): New.

	* src/openpgp.c (INS_UPDATE_BINARY, FILE_EF_CH_CERTIFICATE)
	(FILE_EF_RANDOM, cmd_update_binary): New.
	(process_command_apdu): Initialize res_APDU_pointer.

	* src/openpgp-do.c (gpg_do_get_data): Handle GPG_DO_CH_CERTIFICATE.

	* src/gnuk.ld.in (.gnuk_ch_certificate): New.

	* src/flash.c (flash_check_blank, flash_erase_binary)
	(flash_write_binary): New.

	* src/openpgp-do.c (gpg_do_table): Exclude GPG_DO_CH_CERTIFICATE.

	* src/openpgp.c (cmd_reset_user_password): Add PINPAD_SUPPORT.

	* src/gnuk.ld.in: Fix alignment and filling.

2011-01-26  NIIBE Yutaka  <gniibe@fsij.org>

	* boards/STBEE/mcuconf.h: New.
	* boards/STBEE/board.mk: New.
	* boards/STBEE/board.h: New.
	* boards/STBEE/board.c: New.

	* tool/dfuse.py (DFU_STM32.verify): Add double ll_clear_status.

	* src/configure (target): Add STBEE.

2011-01-25  NIIBE Yutaka  <gniibe@fsij.org>

	* src/openpgp.c (cmd_pso): Support DigestInfo by MD5 (for opensc).

2011-01-22  NIIBE Yutaka  <gniibe@fsij.org>

	* src/openpgp.c (cmd_pgp_gakp): Handle case of non-extended Lc.
	(cmd_select_file): Return DF name when FCI is requested.

	* src/openpgp-do.c (copy_do): Don't add tag if not requested.

	* src/gnuk.h (memmove): Add declaration.

2011-01-21  NIIBE Yutaka  <gniibe@fsij.org>

	* src/openpgp-do.c (copy_do): Fix off-by-one error.

	* src/openpgp.c (get_pinpad_input): Ifdef-out PINPAD_SUPPORT.

2011-01-19  NIIBE Yutaka  <gniibe@fsij.org>

	* Version 0.8.

	* src/pin-cir.c (pin_main): Fix typo, call cir_ext_disable.

	* src/usb_prop.c (gnukStringSerial): Updated.

	* src/pin-dial.c: New.

	* boards/STBEE_MINI/board.c (hwinit1): Add PINPAD_DIAL_SUPPORT.
	(dial_sw_disable, dial_sw_enable, EXTI2_IRQHandler): New.

	* src/gnuk.h: Add PINPAD_DIAL_SUPPORT.

	* src/usb-icc.c (icc_handle_data): Handle PIN modification.

	* src/usb_desc.c (gnukConfigDescriptor): bPinSupport = 3 when
	PINPAD_DIAL_SUPPORT is enabled.

2011-01-18  NIIBE Yutaka  <gniibe@fsij.org>

	* src/pin-cir.c (pin_main): Call cir_ext_disable at the end.

2011-01-17  NIIBE Yutaka  <gniibe@fsij.org>

	* src/gnuk.h (PIN_INPUT_CURRENT, PIN_INPUT_NEW)
	(PIN_INPUT_CONFIRM): New.

	* src/pin-cir.c (pin_main): New argument MSG_CODE.

	* src/openpgp.c (get_pinpad_input): New.
	(cmd_verify): Use get_pinpad_input.
	(cmd_change_password): Added PINPAD_SUPPORT.

	* src/openpgp.c (cmd_nop): Removed.

	* src/config.h.in: ifdef-out (not for ASSEMBLER).

2011-01-15  NIIBE Yutaka  <gniibe@fsij.org>

	* Version 0.7.

	* src/usb-icc.c (icc_handle_data): Bug fix: add break for case
	ICC_STATE_SEND.

2011-01-14  NIIBE Yutaka  <gniibe@fsij.org>

	* Version 0.6.

	* src/usb_prop.c (gnukStringSerial): Include version number (again).

	* boards/STM8S_DISCOVERY/board.c (hwinit1): Initialize TIM3 and
	remap TIM3.
	(cir_ext_disable, cir_ext_enable, EXTI9_5_IRQHandler)
	(TIM3_IRQHandler): New.

	* boards/STBEE_MINI/board.h (HAVE_7SEGLED): New.

	* boards/STM8S_DISCOVERY/board.h: Include "config.h".
	(VAL_GPIOBODR): PB0 (TIM3_CH3) is pull-down for PINPAD_SUPPORT.

	* src/pin-cir.c (pindisp): Handle the board with no 7 segment
	display.

2011-01-11  NIIBE Yutaka  <gniibe@fsij.org>

	* src/openpgp-do.c (do_openpgpcard_aid): Fix length of res_p;

2011-01-08  NIIBE Yutaka  <gniibe@fsij.org>

	* src/usb-icc.c (icc_handle_data): Handle the case of
	ICC_STATE_SEND (back again to the implementation of v0.4).
	(USBthread): Don't send back larger block (for libccid 1.3.11).

2011-01-07  NIIBE Yutaka  <gniibe@fsij.org>

	* src/openpgp.c (cmd_read_binary): Call gpg_do_get_data for AID.

	* src/openpgp-do.c (gpg_do_get_data): Added new argument WITH_TAG.

	* src/usb_prop.c (gnuk_device_init)
	(gnuk_device_GetStringDescriptor): gnukStringSerial with unique
	chip ID.

	* src/openpgp-do.c (do_openpgpcard_aid): New.
	(openpgpcard_aid): Removed.

	* boards/common/hw_config.c (unique_device_id): New.

2011-01-06  NIIBE Yutaka  <gniibe@fsij.org>

	* src/config.h.in (PINPAD_MORE_DEFINE): Added.

	* src/configure: Requiring bash (for variable substitution), added
	PINPAD.

	* src/Makefile.in: Support PINPAD.

	* src/pin-cir.c (cir_timer_interrupt): Support Sharp protocol.

2011-01-04  NIIBE Yutaka  <gniibe@fsij.org>

	* src/chconf.h (CH_USE_DYNAMIC): It's TRUE now.

	* src/usb_desc.c (gnukConfigDescriptor): Added PINPAD_SUPPORT.

	* src/pin-cir.c (cir_timer_interrupt): Added CIR_PERIOD_INHIBIT_CHATTER.

2010-12-29  NIIBE Yutaka  <gniibe@fsij.org>

	* src/pin-cir.c (cir_timer_interrupt): Support Philips RC-5 protocol.

2010-12-28  NIIBE Yutaka  <gniibe@fsij.org>

	* src/pin-cir.c (cir_timer_interrupt): Support Philips RC-6 protocol.

2010-12-27  NIIBE Yutaka  <gniibe@fsij.org>

	* src/pin-cir.c (cir_timer_interrupt): Support Sony protocol.

2010-12-24  NIIBE Yutaka  <gniibe@fsij.org>

	* src/pin-cir.c: New file.

2010-12-20  NIIBE Yutaka  <gniibe@fsij.org>

	* src/openpgp.c (GPGthread): Added PINPAD_SUPPORT.
	* boards/STBEE_MINI/mcuconf.h: Simplified.
	* boards/STBEE_MINI/board.h: Include config.h.
	(PINPAD_SUPPORT): Added.
	* boards/STBEE_MINI/board.c (hwinit1): Added PINPAD_SUPPORT.

2010-12-15  NIIBE Yutaka  <gniibe@fsij.org>

	* src/configure (FLASH_SIZE): Without 'k'.
	* src/gnuk.ld.in (MEMORY): Append "k" here.
	(.gnuk_flash): End point should be aligned too.

	* src/config.h.in (@PINPAD_DEFINE@): New.
	* src/Makefile.in (@PINPAD_MAKE_OPTION@): New.
	* src/configure (PINPAD_MAKE_OPTION, PINPAD_DEFINE): New.

2010-12-14  NIIBE Yutaka  <gniibe@fsij.org>

	* src/configure (FLASH_PAGE_SIZE): Always set.

2010-12-13  NIIBE Yutaka  <gniibe@fsij.org>

	* Version 0.5.

	* src/usb_desc.c (gnukStringSerial): Updated.

2010-12-10  NIIBE Yutaka  <gniibe@fsij.org>

	* src/usb-cdc-vport.c (Virtual_Com_Port_Data_Setup)
	(Virtual_Com_Port_NoData_Setup): No check for class&interface
	request.

	* src/usb-icc.c (ATR): Fixed.

	* src/usb_desc.c (/* ICC Descriptor*/): bcdCCID = 1.1.
	dwDefaultClock = dwMaximumClock = 3571.
	dwFeatures 0x00040842.

	* src/usb_prop.c (gnuk_clock_frequencies, gnuk_data_rates): New.
	(gnuk_nothing_todo): Removed.
	(gnuk_setup_with_data, gnuk_setup_with_nodata): New.
	(Device_Property): Changed to call gnuk_setup_with_data and
	gnuk_setup_with_nodata.

2010-12-09  NIIBE Yutaka  <gniibe@fsij.org>

	* src/usb-icc.c (icc_power_off): Set icc_data_size = 0 to specify
	no command APDU.  Signal GPGThread.
	(icc_handle_data, USBthread): Don't signal main thread any more.

	* src/openpgp.c (GPGthread): Only process the command APDU, if any.

	* src/openpgp-do.c (do_tag_to_nr): Don't call fatal.
	* src/main.c (fatal_code): New.
	(main): Implemented 1-bit LED status display.
	(fatal): Added argument CODE.
	* src/flash.c (flash_data_pool_allocate): Supply argument FATAL_FLASH.
	* src/random.c (random_bytes_get): Supply argument FATAL_RANDOM.
	* src/ac.c (auth_status): Added volatile, and remove static.

2010-12-08  NIIBE Yutaka  <gniibe@fsij.org>

	* src/gnuk.h (AC_OTHER_AUTHORIZED): Renamed (was:
	AC_PSO_OTHER_AUTHORIZED).
	* src/ac.c (ac_reset_other): Renamed (was: ac_reset_pso_other).
	(verify_other): Renamed (was: verify_pso_other).
	(ac_reset_admin): New.
	* src/openpgp.c (cmd_change_password): Call ac_reset_admin.

	* src/main.c (main): Don't create GPGThread here.
	* src/usb-icc.c (icc_power_on): But create here, when requested.
	(icc_power_off): Terminate GPGThread.
	* src/openpgp.c (gpg_init, gpg_fini): New.
	(GPGthread): Check chThdShouldTerminate.  Call gpg_init and gpg_fini.

2010-12-07  NIIBE Yutaka  <gniibe@fsij.org>

	USB CCID/ICC implementation changes.
	* src/usb_desc.c (dwMaxCCIDMessageLength): Updated.
	* src/usb-icc.c (EV_TX_FINISHED): New.
	(icc_rcv_data, icc_tx_data): Removed.
	(icc_buffer, icc_seq): New.
	(icc_next_p, icc_chain_p): New.
	(icc_tx_ready): Removed.
	(EP1_IN_Callback): Handle multiple transactions.
	(icc_prepare_receive): New.
	(EP2_OUT_Callback): Handle multiple transactions.
	(icc_error, icc_send_status): Handle the case of receive in chain.
	(icc_power_on, icc_send_params): Specify it's a single transaction.
	(icc_send_data_block_filling_header): New.
	(icc_send_data_block): Simplify.
	(icc_handle_data): Removed the case of ICC_STATE_SEND.
	Handle buffer of multiple transactions.
	(USBthread): Don't use sending in chain.
	* src/gnuk.h (USB_LL_BUF_SIZE): New.
	(USB_BUF_SIZE): Now, it's larger value.
	* src/configure: Echo for --enable-debug.
	* src/call-rsa.c (rsa_sign): Use temp[] buffer as rsa_pkcs1_sign
	writes OUTPUT in early stage.

2010-12-04  NIIBE Yutaka  <gniibe@fsij.org>

	* src/flash.c (flash_keystore_release): Reset keystore storage.

2010-12-03  NIIBE Yutaka  <gniibe@fsij.org>

	Keystore management changes.
	* src/flash.c (flash_key_alloc): Check FLASH_KEYSTORE_SIZE.
	(flash_key_release): Removed.
	(flash_keystore_release): New function.
	* src/openpgp-do.c (gpg_do_write_prvkey): Make it static.
	When there is a key already, return as error.
	(proc_key_import): Call flash_keystore_release when all keys removed.
	* src/gnuk.ld.in (_keystore_pool): Size of keystore is now 1.5KB.

2010-11-30  NIIBE Yutaka  <gniibe@fsij.org>

	Flash ROM fixes for STM32F10X_HD.
	* src/gnuk.ld.in (.gnuk_flash): Use FLASH_PAGE_SIZE.
	* src/configure (FLASH_PAGE_SIZE): Defined for gnuk.ld.
	* src/flash.c (FLASH_PAGE_SIZE): New define.
	(FLASH_DATA_POOL_SIZE): Use FLASH_PAGE_SIZE.

	Import changes of ChibiOS_2.0.8.
	* ChibiOS_2.0.8/os/hal/include/pwm.h
	* ChibiOS_2.0.8/os/hal/platforms/STM32/pwm_lld.c
	* ChibiOS_2.0.8/os/hal/platforms/STM32/pwm_lld.h
	* ChibiOS_2.0.8/os/hal/src/pwm.c
	* ChibiOS_2.0.8/os/hal/templates/pwm_lld.c
	* ChibiOS_2.0.8/os/hal/templates/pwm_lld.h
	* ChibiOS_2.0.8/os/kernel/include/ch.h
	* ChibiOS_2.0.8/os/kernel/src/chevents.c
	* ChibiOS_2.0.8/os/kernel/src/chthreads.c
	* ChibiOS_2.0.8/boards/OLIMEX_LPC_P2148/board.h
	* ChibiOS_2.0.8/readme.txt
	* ChibiOS_2.0.8/test/testdyn.c
	* ChibiOS_2.0.8/docs/*/*: Updated.

	New private key management.
	* src/ac.c (ac_reset_pso_cds, ac_reset_pso_other): Call
	gpg_do_clear_prvkey.
	(verify_pso_other): load private keys here.
	* src/openpgp-do.c (kd): Keydata for Signing, Decryption, and
	Authentication.
	(gpg_do_load_prvkey, gpg_do_write_prvkey): Use kd[].
	(gpg_do_clear_prvkey): New function.
	* src/openpgp.c (cmd_pso, cmd_internal_authenticate): Use new API
	of rsa_sign and rsa_decrypt.
	(cmd_pso): Fixed bug of checking return value of gpg_get_pw1_lifetime.
	* src/call-rsa.c (rsa_sign): New argument KD.
	(rsa_decrypt): Likewise.

	Don't use malloc/free in C library.
	* src/stdlib.h (malloc, free): Use chHeapAlloc and chHeapFree.

2010-11-26  NIIBE Yutaka  <gniibe@fsij.org>

	* boards/STM8S_DISCOVERY/*: New.
	* src/configure: STM8S_DISCOVERY only has 64KB flash memory.

	* boards/STBEE_MINI/board.h (CPU_WITH_NO_GPIOE): New define.
	* ChibiOS_2.0.6/os/hal/platforms/STM32/hal_lld.c: Use it.
	* ChibiOS_2.0.6/os/hal/platforms/STM32/pal_lld.c: Likewise.
	* ChibiOS_2.0.6/os/hal/platforms/STM32/pal_lld.h: Likewise.

	* src/openpgp.c (cmd_pso): DigestInfo by SHA224/SHA384/SHA512 is
	supported.

2010-11-22  NIIBE Yutaka  <gniibe@fsij.org>

	Import changes of ChibiOS_2.0.6.
	* ChibiOS_2.0.6/demos/ARM7-AT91SAM7X-LWIP-GCC/chconf.h
	* ChibiOS_2.0.6/os/hal/include/can.h
	* ChibiOS_2.0.6/os/hal/platforms/AT91SAM7/hal_lld.c
	* ChibiOS_2.0.6/os/hal/platforms/AT91SAM7/serial_lld.c
	* ChibiOS_2.0.6/os/hal/platforms/LPC214x/serial_lld.c
	* ChibiOS_2.0.6/os/hal/platforms/STM32/hal_lld_f103.h
	* ChibiOS_2.0.6/os/hal/platforms/STM32/hal_lld_f105_f107.h
	* ChibiOS_2.0.6/os/hal/platforms/STM32/pwm_lld.c
	* ChibiOS_2.0.6/os/hal/platforms/STM32/serial_lld.h
	* ChibiOS_2.0.6/os/hal/platforms/STM32/spi_lld.h
	* ChibiOS_2.0.6/os/hal/src/adc.c
	* ChibiOS_2.0.6/os/hal/src/spi.c
	* ChibiOS_2.0.6/os/kernel/include/ch.h
	* ChibiOS_2.0.6/os/kernel/include/chinline.h
	* ChibiOS_2.0.6/os/kernel/include/chioch.h
	* ChibiOS_2.0.6/os/kernel/include/chstreams.h
	* ChibiOS_2.0.6/os/kernel/include/chthreads.h
	* ChibiOS_2.0.6/os/kernel/src/chlists.c
	* ChibiOS_2.0.6/os/kernel/src/chschd.c
	* ChibiOS_2.0.6/os/kernel/src/chthreads.c
	* ChibiOS_2.0.6/os/ports/GCC/ARM/rules.mk
	* ChibiOS_2.0.6/os/ports/GCC/ARM7/chcore.h
	* ChibiOS_2.0.6/os/ports/GCC/ARM7/port.dox
	* ChibiOS_2.0.6/os/ports/GCC/ARMCMx/chcore_v6m.c
	* ChibiOS_2.0.6/os/ports/GCC/ARMCMx/chcore_v6m.h
	* ChibiOS_2.0.6/os/ports/GCC/ARMCMx/chcore_v7m.c
	* ChibiOS_2.0.6/os/ports/GCC/ARMCMx/chcore_v7m.h
	* ChibiOS_2.0.6/os/ports/GCC/ARMCMx/old/chcore_v7m.h
	* ChibiOS_2.0.6/os/ports/GCC/AVR/chcore.h
	* ChibiOS_2.0.6/os/ports/GCC/AVR/port.dox
	* ChibiOS_2.0.6/os/ports/GCC/MSP430/chcore.c
	* ChibiOS_2.0.6/os/ports/GCC/MSP430/chcore.h
	* ChibiOS_2.0.6/os/ports/GCC/MSP430/port.dox
	* ChibiOS_2.0.6/os/ports/GCC/PPC/chcore.h
	* ChibiOS_2.0.6/os/ports/GCC/PPC/port.dox
	* ChibiOS_2.0.6/os/ports/RC/STM8/port.dox
	* ChibiOS_2.0.6/os/various/memstreams.h
	* ChibiOS_2.0.6/readme.txt
	* ChibiOS_2.0.6/docs/*/*: Updated

2010-11-14  NIIBE Yutaka  <gniibe@fsij.org>

	* src/openpgp.c (cmd_pso): DigestInfo by SHA256 is supported.

2010-11-12  NIIBE Yutaka  <gniibe@fsij.org>

	* src/usb_desc.c (gnukConfigDescriptor): Change dwFeatures.

	* src/usb-icc.c (icc_send_params): Always return fixed result.
	(icc_handle_data): Support ICC_GET_PARAMS.

2010-11-10  NIIBE Yutaka  <gniibe@fsij.org>

	* src/usb_desc.c (gnukConfigDescriptor): Fix bmAttributes.

2010-11-09  NIIBE Yutaka  <gniibe@fsij.org>

	* Version 0.4.

	* src/usb_desc.c (gnukStringSerial): Updated.

	* ChibiOS_2.0.2/os/hal/platforms/STM32/pal_lld.h (PALConfig):
	STBee Mini uses STM32F103CBT6 which expose no GPIO E port.
	* ChibiOS_2.0.2/os/hal/platforms/STM32/pal_lld.c (_pal_lld_init):
	Likewise.

2010-11-08  NIIBE Yutaka  <gniibe@fsij.org>

	* tool/dump_mem.py: New tool.

	Implement GC for data pool in flash memory.
	* src/openpgp-do.c (gpg_write_digital_signature_counter): New.
	(gpg_increment_digital_signature_counter): Fix for GC.
	(gpg_data_scan): Rename from gpg_do_table_init.
	(gpg_data_copy): New function for copying GC.
	* src/main.c (main): Call gpg_data_scan with the address which
	flash_init returns.
	* src/flash.c (flash_erase_page): New function.
	(FLASH_DATA_POOL_SIZE): data_pool is 2KiB now.
	(flash_data): Put a header (GC generation).
	(flash_init): Implement choosing a data pool page.
	(flash_data_pool): Removed.
	(flash_copying_gc): New function.
	(flash_data_pool_allocate): Call flash_copying_gc when full.
	(flash_do_write_internal, flash_put_data_internal)
	(flash_bool_write_internal, flash_cnt123_write_internal): New
	* src/gnuk.ld.in (gnuk_flash): data_pool is 2KiB now.

	Bug fixes.
	* src/openpgp.c (cmd_change_password, cmd_reset_user_password):
	Write to APDU correctly.
	* src/flash.c (flash_warning): Make it public.
	* src/openpgp-do.c (do_hist_bytes, do_fp_all, do_cafp_all)
	(do_kgtime_all, do_ds_count): Fix return value.
	(rw_pw_status): Correctly return value.
	(proc_resetting_code): Change func proto. to return success/failure.
	(proc_key_import): Ditto.
	(gpg_do_put_data): Handle return values.
	(gpg_do_write_simple): Don't write to APDU.

2010-11-05  NIIBE Yutaka  <gniibe@fsij.org>

	Bug fixes.
	* src/openpgp.c (gpg_change_keystring): Handle
	GPG_KEY_FOR_AUTHENTICATION.
	* src/openpgp-do.c (gpg_do_write_prvkey): Remove multiple call
	of flash_do_release.

	Bug fix.
	* src/openpgp-do.c (gpg_do_write_prvkey): Don't hardcode 6, but
	use strlen.

	* src/flash.c, src/gnuk.ld.in: Rename "Flash DO Pool" to "Flash
	Data Pool", because it's not only DO.
	* src/gnuk.h, src/opengpg-do.c: Cleanup.

	Digital Signature Counter implementation improvement.
	* src/gnuk.h (NR_DO_DS_COUNT): Removed.
	(NR_COUNTER_DS, NR_COUNTER_DS_LSB): New.
	* src/openpgp-do.c (do_ds_count_initial_value): Removed.
	(gpg_do_increment_digital_signature_counter): Removed.
	(digital_signature_counter): New variable.
	(do_ds_count, gpg_increment_digital_signature_counter): New functions.
	(gpg_do_table): Change the entry for GPG_DO_DS_COUNT as DO_PROC_READ.
	(gpg_do_table_init): Handle digital_signature_counter.
	* src/flash.c (flash_data_pool_allocate, flash_put_data): New.

	Password status implementation improvement.
	* src/gnuk.h (PW_STATUS_PW1, PW_STATUS_RC, PW_STATUS_PW3): Removed.
	(PW_ERR_PW1, PW_ERR_RC, PW_ERR_PW3): New define.
	(NR_COUNTER_123, NR_BOOL_PW1_LIFETIME): New define.
	(NR_NONE, NR_EMPTY): New define.
	* src/flash.c (flash_bool_clear, flash_bool_write)
	(flash_cnt123_get_value, flash_cnt123_increment)
	(flash_cnt123_clear): New functions.
	* src/openpgp-do.c (do_pw_status_bytes_template): Removed.
	(PW_STATUS_BYTES_TEMPLATE, gpg_do_reset_pw_counter): Removed.
	(PASSWORD_ERRORS_MAX, PW_LEN_MAX): New define.
	(pw1_lifetime_p, pw_err_counter_p): New variables.
	(gpg_get_pw1_lifetime): New function.
	(gpg_get_pw_err_counter, gpg_passwd_locked, gpg_reset_pw_counter)
	(gpg_increment_pw_counter): New functions.
	(rw_pw_status): Use pw1_lifetime_p and pw_err_counter_p.
	(gpg_do_table_init): Handle NR_COUNTER_123 and NR_BOOL_PW1_LIFETIME.
	* src/ac.c (verify_pso_cds, verify_pso_other, verify_admin_0):
	Follow the changes.
	* src/openpgp.c (cmd_change_password, cmd_reset_user_password)
	(cmd_pso, cmd_internal_authenticate): Likewise.

2010-11-04  NIIBE Yutaka  <gniibe@fsij.org>

	* src/flash.c (flash_warning): New.
	(flash_do_pool): Added header for DO pool.
	(flash_do_release): Fill zero.
	(flash_do_write): Change DO format in flash.
	* src/openpgp-do.c (gpg_do_table_init, copy_do_1)
	(gpg_do_read_simple): Follow the change of DO format in flash.

	* src/openpgp-do.c (DO_CMP_READ): Renamed.
	(cmp_ch_data, cmp_app_data, cmp_ss_temp): Likewise.
	(with_tag): Removed static global variable.
	(do_hist_bytes, do_fp_all, do_cafp_all, do_kgtime_all)
	(rw_pw_status, copy_do_1, copy_do, gpg_do_get_data): Added
	with_tag argument.
	(gpg_do_put_data): length > 255 will be error.

2010-11-03  NIIBE Yutaka  <gniibe@fsij.org>

	Bug fixes.
	* src/ac.c (verify_admin_0): Initialize pwsb earlier.
	* src/openpgp-do.c (copy_do_1): Access do_data[0] (was: do_data[1]).

2010-11-02  NIIBE Yutaka  <gniibe@fsij.org>

	DfuSe support.
	* tool/dfuse.py (DFU_STM32.download): Put '#' for each 4-KiB.
	Added 0-length write to finish download.
	Take intel_hex object as argument.
	(DFU_STM32.ll_upload_block): New method.
	(DFU_STM32.dfuse_read_memory): New method.
	(DFU_STM32.verify): New method.
	(get_device): Support DFU_STM32PROTOCOL_0 too (for CQ STARM).

	* tool/dfuse.py: Renamed from dfu_stmicroelectronics_extention.py.

2010-11-01  NIIBE Yutaka  <gniibe@fsij.org>

	* tool/intel_hex.py: New file.
	* tool/dfu_stmicroelectronics_extention.py: New file.

2010-10-28  NIIBE Yutaka  <gniibe@fsij.org>

	* src/gnuk.h (OPENPGP_CARD_INITIAL_PW3): New.
	* src/ac.c (verify_admin_0): Use OPENPGP_CARD_INITIAL_PW3.

2010-10-23  NIIBE Yutaka  <gniibe@fsij.org>

	* Version 0.3.

	* src/usb_desc.c (gnukStringSerial): Updated.

2010-10-22  NIIBE Yutaka  <gniibe@fsij.org>

	* src/gnuk.ld.in (.gnuk_random): Fix description so that
	padding with 0xffffffff will be in gnuk.hex.

	* src/openpgp.c (file_selection): Change type (was: int).
	(FILE_NONE..FILE_EF_SERIAL): Change the values.

	* src/configure: Added STBee Mini support.
	* boards/STBEE_MINI/mcuconf.h: New.
	* boards/STBEE_MINI/board.mk: New.
	* boards/STBEE_MINI/board.h: New.
	* boards/STBEE_MINI/board.c: New.

	* ChibiOS_2.0.2/os/hal/platforms/STM32/hal_lld.c
	(pal_default_config): STBee Mini uses STM32F103CBT6 which expose
	no GPIO E port.

2010-10-21  NIIBE Yutaka  <gniibe@fsij.org>

	* boards/common/hw_config.c (Get_SerialNum): Removed.
	* src/usb_prop.c (gnuk_device_init): Remove calling Get_SerialNum.
	* src/usb_desc.c (gnukStringSerial): Updated.
	* boards/CQ_STARM/board.c (set_led): Fix polarity.

2010-10-20  NIIBE Yutaka  <gniibe@fsij.org>

	* FSIJ_SERIAL_NUMBER: New.
	* src/configure (with_fsij): Added FSIJ serial number support.
	* src/config.h.in (@FSIJ_DEFINE@, @SERIAL_NUMBER_FOUR_BYTES@): New.

	* src/configure: Added CQ STARM target.
	* boards/CQ_STARM/mcuconf.h: New.
	* boards/CQ_STARM/board.mk: New.
	* boards/CQ_STARM/board.h: New.
	* boards/CQ_STARM/board.c: New.

2010-10-19  NIIBE Yutaka  <gniibe@fsij.org>

	* boards/STM32_PRIMER2/board.mk (BOARDSRC): Use common/hw_config.c.
	* boards/OLIMEX_STM32_H103/board.mk (BOARDSRC): Likewise.

	* boards/common/hw_config.c: Move board specific functions to ...
	* boards/STM32_PRIMER2/board.c (USB_Cable_Config, set_led): ... here.
	* boards/OLIMEX_STM32_H103/board.c (USB_Cable_Config, set_led): Ditto.

	* boards/{OLIMEX_STM32_H103,STM32_PRIMER2}/hw_config.c: Removed.
	* boards/common/hw_config.c: New file (was: boards/*/hw_config.c).

	* .gitignore: New file.

2010-10-16  NIIBE Yutaka  <gniibe@fsij.org>

	Implement "INTERNAL AUTHENTICATE" command.

	* src/gnuk.h (BY_USER, BY_RESETCODE, BY_ADMIN): New defines.
	(NUM_ALL_PRV_KEYS): Now it's 3 (was: 2).

	* src/openpgp.c (INS_INTERNAL_AUTHENTICATE): New define.
	(cmd_internal_authenticate): New function.
	(cmds): Added INS_INTERNAL_AUTHENTICATE.
	(cmd_change_password): Use BY_USER.
	(cmd_reset_user_password): Use BY_USER, BY_RESETCODE, BY_ADMIN.
	(cmd_pso): Load GPG_KEY_FOR_DECRYPTION here.
	(cmd_pso): Removed adding status word into res_APDU...
	* src/call-rsa.c (rsa_sign): and moved adding status word into
	res_APDU here.

	* src/ac.c (pw1_keystring): New variable.
	(ac_reset_pso_other): Clear pw1_keystring.
	(verify_pso_cds): Use BY_USER.
	(verify_pso_other): Just check the length of password here, and
	defer real check to cmd_pso or cmd_internal_authenticate.

2010-10-14  NIIBE Yutaka  <gniibe@fsij.org>

	Adding 'configure' support.
	* src/configure: New file.
	* src/Makefile.in: Renamed from src/Makefile.
	* src/config.h: Renamed from src/config.h.
	* src/gnuk.ld: Renamed from src/gnuk.ld.

	Adding DFU_SUPPORT.
	* boards/common/hwinit0.c: New file adding DFU_SUPPORT.
	* boards/common/hwinit1.c: New file.
	* boards/OLIMEX_STM32_H103/board.c: Include config.h.
	Use common/hwinit0.c and common/hwinit1.c.
	* boards/STM32_PRIMER2/board.c: Likewise.

2010-09-16  NIIBE Yutaka  <gniibe@fsij.org>

	* src/usb-icc.c (icc_error): New function.
	(icc_handle_data): Call icc_error.
	Don't go to STATE_START on errors.

2010-09-13  NIIBE Yutaka  <gniibe@fsij.org>

	* Version 0.2.

	* src/openpgp.c (cmd_select_file): Override data of number_of_bytes.

	* src/openpgp-do.c (gpg_do_table_init): Calculate number of byte
	which Data Objects consumes.

2010-09-12  Kaz Kojima <kkojima@rr.iij4u.or.jp>

	* src/call-rsa.c (rsa_decrypt): Debug output only when DEBUG.

	* boards/STM32_PRIMER2/hw_config.c (USB_Cable_Config): Fix GPIO.
	(set_led): Ditto.

	* boards/STM32_PRIMER2/board.c (hwinit1): Added LED initialization.

2010-09-11  NIIBE Yutaka  <gniibe@fsij.org>

	* src/usb-icc.c (ATR): Fixed.
	(icc_send_params): New function.
	(icc_handle_data): Handle ICC_SET_PARAMS request.

	* src/random.c (random_bytes_get, random_bytes_free, get_random):
	Clear used random bytes.

	* src/flash.c (flash_clear_halfword): New function.

2010-09-10  NIIBE Yutaka  <gniibe@fsij.org>

	* Version 0.1.

	* src/usb_desc.c (gnukStringSerial): Change the value so that
	libccid doesn't get confused.

	* src/openpgp.c (gpg_change_keystring): Support key for decryption
	as well.
	(cmd_read_binary): Use openpgpcard_aid.
	(cmd_pso): call ac_reset_pso_other.

	* src/openpgp-do.c (openpgpcard_aid): Renamed from aid, and exported.
	(do_ds_count_initial_value): New const variable.
	(num_prv_keys): New variable.
	(gpg_do_write_prvkey): Remove contents of keystring only if
	++num_prv_keys == NUM_ALL_PRV_KEYS.
	(gpg_do_chks_prvkey): Call flash_do_release.
	(gpg_do_table_init): Initialize with do_ds_count_initial_value.
	Initialize num_prv_keys.
	(gpg_do_write_simple): Support removing DO.
	(gpg_do_increment_digital_signature_counter): Call flash_do_release.

	* src/gnuk.h (NUM_ALL_PRV_KEYS): New definition.
	(OPENPGP_CARD_INITIAL_PW1): New definition.
	(enum kind_of_key): Rename.

	* src/ac.c (ac_reset_pso_cds): New function.

2010-09-09  Kaz Kojima  <kkojima@rr.iij4u.or.jp>

	* boards/STM32_PRIMER2/{board.c,board.h,board.mk,hw_config.c,mcuconf.h}:
	New files.

	* boards/OLIMEX_STM32_H103/{mcuconf.h,hw_config.c}: Moved from src.

	* src/main.c (main): Use set_led instead of palClearPad directly.

2010-09-08  NIIBE Yutaka  <gniibe@fsij.org>

	* src/ac.c (calc_md): Make SHA1 variable auto.

	* src/debug.c (put_int): New.

	* src/gnuk.ld (__process_stack_size__): Removed.

	* src/main.c (STDOUTthread): Use Event.
	(main): Make LED ON during command execution, blink usually.

	* src/openpgp-do.c (encrypt, decrypt): Make AES variables auto.
	(gpg_do_table): GPG_DO_ALG_AUT is NULL.

	* src/openpgp.c (cmd_pso): Bug fix for extended Lc.

	* src/usb-icc.c (icc_power_off): Make LED ON during command
	execution.
	(USB_ICC_TIMEOUT): Longer value (was: 1000).

	* src/usb_desc.c (gnukConfigDescriptor): Fix bcdCCID value.

	* src/vcomport.mk (VCOMSRC): Use our own usb_endp.c.

	* src/usb_desc.c (gnukConfigDescriptor): ICC Descriptor is
	Revision 1.0.

	* polarssl-0.14.0/include/polarssl/config.h: Commend out
	POLARSSL_SELF_TEST.

	* polarssl-0.14.0/library/rsa.c (rsa_private): Don't check input,
	so that we don't access ctx->N.
	(rsa_pkcs1_decrypt): size of BUF is enough as 256.

	* polarssl-0.14.0/library/sha1.c (sha1_file): #if-out to avoid
	stdio of libc.

	* polarssl-0.14.0/library/bignum.c (mpi_write_hlp)
	(mpi_write_string, mpi_read_file, mpi_read_file): #if-out to avoid
	stdio of libc.

2010-09-07  NIIBE Yutaka  <gniibe@fsij.org>

	* gnuk.svg: New file.

2010-09-06  NIIBE Yutaka  <gniibe@fsij.org>

	* Initial version 0.0.<|MERGE_RESOLUTION|>--- conflicted
+++ resolved
@@ -1,15 +1,13 @@
-<<<<<<< HEAD
 2013-10-08  Niibe Yutaka  <gniibe@fsij.org>
 
 	* src/openpgp.c (modify_binary): Allow odd size of certificate.
-=======
+
 2013-07-19  Niibe Yutaka  <gniibe@fsij.org>
 
 	* src/openpgp-do.c (gpg_do_write_prvkey, gpg_do_keygen): Fix
 	allocated memory handling.  Clean up before free.
 	* src/call-rsa.c (modulus_calc, rsa_genkey, modulus_free): Fix
 	removing const.  Clean up before free.
->>>>>>> 313464f9
 
 2013-03-15  Niibe Yutaka  <gniibe@fsij.org>
 
