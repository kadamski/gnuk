--- conflicted
+++ resolved
@@ -81,15 +81,10 @@
        $(CHIBIOS)/os/various/syscalls.c \
        $(CRYPTSRC) \
        main.c usb_lld.c \
-<<<<<<< HEAD
-	usb_desc.c usb_prop.c \
-	usb-icc.c openpgp.c ac.c openpgp-do.c flash.c hardclock.c \
-	random.c neug.c bn.c modp256.c jpc.c mod.c ec_p256.c
-=======
 	usb_desc.c usb_ctrl.c \
 	usb-icc.c openpgp.c ac.c openpgp-do.c flash.c \
+	bn.c modp256.c jpc.c mod.c ec_p256.c \
 	random.c neug.c sys.c
->>>>>>> c12f3312
 
 ifneq ($(ENABLE_DEBUG),)
 CSRC += debug.c
